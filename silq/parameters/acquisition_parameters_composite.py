--- conflicted
+++ resolved
@@ -495,7 +495,13 @@
             ax.plot([k, k], sorted(up_proportion_tuple)[-2:], color=color, zorder=-1)
 
         plot.tight_layout()
-<<<<<<< HEAD
+
+        # print contrast
+        sorted_up_proportions = np.sort(np.array(up_proportion_arrays), axis=0)
+        up_proportion = np.mean(sorted_up_proportions[-1])
+        dark_counts = np.mean(sorted_up_proportions[:-1])
+        contrast = up_proportion - dark_counts
+        print(f'Contrast = {up_proportion:.2f} - {dark_counts:.2f} = {contrast:.2f}')
         return plot
 
 
@@ -610,14 +616,4 @@
 
         self.circuit = self.pulse_sequence['circuit']
         self.circuit_index = self.pulse_sequence['circuit_index']
-        self.circuits = self.pulse_sequence['circuits']
-=======
-
-        # print contrast
-        sorted_up_proportions = np.sort(np.array(up_proportion_arrays), axis=0)
-        up_proportion = np.mean(sorted_up_proportions[-1])
-        dark_counts = np.mean(sorted_up_proportions[:-1])
-        contrast = up_proportion - dark_counts
-        print(f'Contrast = {up_proportion:.2f} - {dark_counts:.2f} = {contrast:.2f}')
-        return plot
->>>>>>> dafc1a8e
+        self.circuits = self.pulse_sequence['circuits']