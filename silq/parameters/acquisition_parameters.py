--- conflicted
+++ resolved
@@ -915,7 +915,6 @@
         # This updates the pulse sequence
         self.ESR_frequencies = self.ESR_frequencies
 
-<<<<<<< HEAD
     @clear_single_settings
     def get(self):
         self.acquire()
@@ -958,8 +957,6 @@
                          properties_attrs=['t_skip', 't_read'],
                          **kwargs)
 
-=======
->>>>>>> 4d12873c
     @property
     def ESR_frequencies(self):
         return [pulse.frequency for pulse in self.ESR_pulses]
@@ -981,12 +978,10 @@
 
         self.acquire()
 
-<<<<<<< HEAD
         self.results = analysis.analyse_PR(pulse_traces=self.data,
                                            sample_rate=self.sample_rate,
                                            t_skip=self.t_skip,
                                            t_read=self.t_read)
-=======
         self.results = analysis.analyse_multi_read_EPR(
             pulse_traces=self.data, sample_rate=self.sample_rate,
             t_skip=self.t_skip, t_read=self.t_read)
@@ -1137,7 +1132,6 @@
             sample_rate=self.sample_rate,
             t_skip=self.t_skip,
             t_read=self.t_read)
->>>>>>> 4d12873c
 
         # Store raw traces if self.save_traces is True
         if self.save_traces:
