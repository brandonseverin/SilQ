from time import sleep
import numpy as np
from collections import OrderedDict

from qcodes.instrument.parameter import MultiParameter
from qcodes.data import hdf5_format, io
from qcodes.data.data_array import DataArray
from qcodes.loops import active_loop

from silq.pulses import *
from silq.analysis import analysis
from silq.tools import data_tools
from silq.tools.general_tools import SettingsClass, clear_single_settings, \
    attribute_from_config, UpdateDotDict


h5fmt = hdf5_format.HDF5Format()


class AcquisitionParameter(SettingsClass, MultiParameter):
    layout = None
    formatter = h5fmt

    def __init__(self, **kwargs):
        SettingsClass.__init__(self)

        shapes = kwargs.pop('shapes', ((), ) * len(kwargs['names']))
        MultiParameter.__init__(self, shapes=shapes, **kwargs)

        self.pulse_sequence = PulseSequence()
        """Pulse sequence of acquisition parameter"""

        self.silent = True
        """Do not print results after acquisition"""

        self.save_traces = False
        """ Save traces in separate files (does not work)"""

        self.samples = None
        self.t_read = None
        self.t_skip = None
        self.trace_segments = None
        self.data = None
        self.dataset = None
        self.results = None

        self.subfolder = None

        # Change attribute data_manager from class attribute to instance
        # attribute. This is necessary to ensure that the data_manager is
        # passed along when the parameter is spawned from a new process
        self.layout = self.layout

        self._meta_attrs.extend(['label', 'name', 'pulse_sequence'])

    def __repr__(self):
        return '{} acquisition parameter'.format(self.name)

    def __getattribute__(self, item):
        try:
            return super().__getattribute__(item)
        except AttributeError:
            return attribute_from_config(item)

    @property
    def sample_rate(self):
        """ Acquisition sample rate """
        return self.layout.sample_rate()

    @property
    def start_idx(self):
        return round(self.t_skip * 1e-3 * self.sample_rate)

<<<<<<< HEAD
=======
    def segment_trace(self, trace):
        # TODO this function should likely go to Layout.
        trace_segments = {}
        idx = 0
        for pulse in self.pulse_sequence:
            if not pulse.acquire:
                continue
            pulse_pts = int(round(pulse.duration / 1e3 * self.sample_rate))
            pulse_traces = trace[:, idx:idx + pulse_pts]
            if pulse.average == 'point':
                trace_segments[pulse.full_name] = np.mean(pulse_traces)
            elif pulse.average == 'trace':
                trace_segments[pulse.full_name] = np.mean(pulse_traces, axis=0)
            else:
                trace_segments[pulse.full_name] = pulse_traces
            idx += pulse_pts
        return trace_segments

>>>>>>> eada04f9
    def store_traces(self, traces_dict, base_folder=None, subfolder=None):
        # Store raw traces
        if base_folder is None:
            # Extract base_folder from dataset of currently active loop
            active_dataset = active_loop().get_data_set()
            base_folder = active_dataset.location
        self.dataset = data_tools.create_data_set(name='traces',
                                                  base_folder=base_folder,
                                                  subfolder=subfolder)

        # Create dictionary of set arrays
        set_arrs = {}
        for traces_name, traces in traces_dict.items():
            number_of_traces, points_per_trace = traces.shape

            if traces.shape not in set_arrs:
                time_step = 1 / self.sample_rate * 1e3
                t_list = np.arange(0, points_per_trace * time_step, time_step)
                t_list_arr = DataArray(name='time',
                                       array_id='time',
                                       label=' Time (ms)',
                                       # shape=(points_per_trace, ),
                                       # preset_data=t_list,
                                       shape=traces.shape,
                                       preset_data=np.full(traces.shape,
                                                           t_list),
                                       is_setpoint=True)

                trace_num_arr = DataArray(name='trace_num',
                                          array_id='trace_num',
                                          label='Trace number',
                                          # shape=traces.shape,
                                          # preset_data=np.full(traces.shape[
                                          #                     ::-1],
                                          #                     np.arange(number_of_traces),
                                          #                     dtype=np.float64).transpose(),
                                          shape=(number_of_traces, ),
                                          preset_data=np.arange(
                                              number_of_traces, dtype=np.float64),
                                          is_setpoint=True)
                set_arrs[traces.shape] = (trace_num_arr, t_list_arr)

        # Add set arrays to dataset
        for k, (t_list_arr, trace_num_arr) in enumerate(set_arrs.values()):
            for arr in (t_list_arr, trace_num_arr):
                if len(set_arrs) > 1:
                    # Need to give individual array_ids to each of the set arrays
                    arr.array_id += '_{}'.format(k)
                self.dataset.add_array(arr)

        # Add trace arrs to dataset
        for traces_name, traces in traces_dict.items():
            t_list_arr, trace_num_arr = set_arrs[traces.shape]

            # Must transpose traces array
            trace_arr = DataArray(name=traces_name,
                                  array_id=traces_name,
                                  label=traces_name + ' signal (V)',
                                  shape=traces.shape,
                                  preset_data=traces,
                                  set_arrays=(t_list_arr, trace_num_arr))
            self.dataset.add_array(trace_arr)

        self.dataset.finalize()

    def print_results(self):
        if self.names is not None:
            for name, result in zip(self.names, self.results):
                print('{}: {:.3f}'.format(name, result))
        else:
            print('{}: {:.3f}'.format(self.name, self.results))

    def setup(self, start=False, **kwargs):
        # Create a hard copy of pulse sequence. This ensures that pulse
        # attributes no longer depend on pulse_config, and can therefore be
        # safely transferred to layout.
        pulse_sequence = self.pulse_sequence.copy()
        self.layout.target_pulse_sequence(pulse_sequence)

        samples = kwargs.pop('samples', self.samples)
        self.layout.setup(samples=samples, **kwargs)

        if start:
            self.layout.start()

    def acquire(self, segment_traces=True, **kwargs):
        # Perform acquisition
        self.data = self.layout.do_acquisition(return_dict=True, **kwargs)
        if segment_traces:
            self.trace_segments = {
<<<<<<< HEAD
                ch_label: self.segment_trace(trace, average_mode=average_mode)
                for ch_label, trace in self.data.items()}
=======
                ch_label: self.segment_trace(trace)
                for ch_label, trace in self.data['acquisition_traces'].items()}
>>>>>>> eada04f9


class DCParameter(AcquisitionParameter):
    # TODO implement continuous acquisition
    def __init__(self, **kwargs):
        super().__init__(name='DC_acquisition',
                         names=['DC_voltage'],
                         labels=['DC voltage'],
                         units=['V'],
                         snapshot_value=False,
                         **kwargs)

        self.samples = 1

        self.pulse_sequence.add(
            DCPulse(name='read', acquire=True, average='point',
                    connection_label='stage'),
            DCPulse(name='final',
                    connection_label='stage'))

    def setup(self, **kwargs):
        super().setup(**kwargs)
        self.layout.start()

    def acquire(self, **kwargs):
        # Do not segment traces since we only receive a single value
        super().acquire(start=False, stop=False, segment_traces=True)

    @clear_single_settings
    def get(self):
        # Note that this function does not have a setup, and so the setup
        # must be done once beforehand.
        self.acquire()
<<<<<<< HEAD
        return [self.data['output']]
=======
        return [self.trace_segments['output']['read']]
>>>>>>> eada04f9


class DCSweepParameter(AcquisitionParameter):
    def __init__(self, **kwargs):
        super().__init__(name='DC_acquisition',
                         names=['DC_voltage'],
                         labels=['DC voltage'],
                         snapshot_value=False,
                         setpoint_names=(('None',),),
                         shapes=((1,),),
                         **kwargs)

        self.pulse_duration = 1
        self.final_delay = 120

        self.additional_pulses = []
        self.samples = 1

        # Pulse to acquire trace at the end, disabled by default
        self.trace_pulse = DCPulse(name='trace',
                                   duration=100,
                                   enabled=False,
                                   acquire=True,
                                   average='trace',
                                   amplitude=0)

        self.sweep_parameters = OrderedDict()

    def __getitem__(self, item):
        return self.sweep_parameters[item]

    def add_sweep(self, parameter_name,
                  sweep_voltages=None, connection_label=None):
        if connection_label is None:
            connection_label = parameter_name

        self.sweep_parameters[parameter_name] = UpdateDotDict(
            update_function=self.generate_pulse_sequence,
            name=parameter_name,
            sweep_voltages=sweep_voltages,
            connection_label=connection_label)

        self.generate_pulse_sequence()

    def generate_pulse_sequence(self):
        self.pulse_sequence.clear()

        iter_sweep_parameters = iter(self.sweep_parameters.items())
        if len(self.sweep_parameters) == 1:
            sweep_name, sweep_dict = next(iter_sweep_parameters)
            sweep_voltages = sweep_dict.sweep_voltages

            pulses = [DCPulse('DC_read',
                              duration=self.pulse_duration,
                              acquire=True,
                              amplitude=sweep_voltage,
                              connection_label=sweep_dict.connection_label)
                      for sweep_voltage in sweep_voltages]
            self.pulse_sequence = PulseSequence(pulses=pulses)
            #             self.pulse_sequence.add(*self.additional_pulses)

            self.setpoint_names = ((sweep_name,),)
            self.shapes = ((len(sweep_voltages),),)
            self.setpoints = ((sweep_voltages,),)
        elif len(self.sweep_parameters) == 2:
            inner_sweep_name, inner_sweep_dict = next(iter_sweep_parameters)
            inner_sweep_voltages = inner_sweep_dict.sweep_voltages
            inner_connection_label = inner_sweep_dict.connection_label
            outer_sweep_name, outer_sweep_dict = next(iter_sweep_parameters)
            outer_sweep_voltages = outer_sweep_dict.sweep_voltages
            outer_connection_label = outer_sweep_dict.connection_label

            pulses = []
            if outer_connection_label == inner_connection_label:
                for outer_sweep_voltage in outer_sweep_voltages:
                    for inner_sweep_voltage in inner_sweep_voltages:
                        sweep_voltage = (inner_sweep_voltage,
                                         outer_sweep_voltage)
                        pulses.append(
                            DCPulse('DC_read',
                                    duration=self.pulse_duration,
                                    acquire=True,
                                    amplitude=sweep_voltage,
                                    average='point',
                                    connection_label=outer_connection_label))
            else:
                t = 0
                for outer_sweep_voltage in outer_sweep_voltages:
                    pulses.append(
                        DCPulse('DC_outer',
                                t_start=t,
                                duration=self.pulse_duration * len(
                                    inner_sweep_voltages),
                                amplitude=outer_sweep_voltage,
                                connection_label=outer_connection_label))
                    for inner_sweep_voltage in inner_sweep_voltages:
                        pulses.append(
                            DCPulse('DC_read',
                                    t_start=t,
                                    duration=self.pulse_duration,
                                    acquire=True,
                                    average='point',
                                    amplitude=inner_sweep_voltage,
                                    connection_label=inner_connection_label))
                        t += self.pulse_duration

            self.setpoint_names = (inner_sweep_name, outer_sweep_name),
            self.shapes = (len(inner_sweep_voltages),
                            len(outer_sweep_voltages),),
            self.setpoints = (inner_sweep_voltages, outer_sweep_voltages),
        else:
            raise NotImplementedError(
                f"Cannot handle {len(self.sweep_parameters)} parameters")

        if self.trace_pulse.enabled:
            # Also obtain a time trace at the end
            pulses.append(self.trace_pulse)
            self.names += ('DC_voltage',),
            self.setpoint_names += ('time',),
            points = round(self.trace_pulse.duration * 1e-3 * self.sample_rate)
            setpoints = np.linspace(0, self.trace_pulse.duration, points)
            self.setpoints += (setpoints,),
            self.shapes += (len(setpoints),),

        self.pulse_sequence = PulseSequence(pulses=pulses)
        self.pulse_sequence.duration += self.final_delay

    def acquire(self, stop=False, **kwargs):
        super().acquire(stop=stop, **kwargs)

        # Process results
        DC_voltages = np.array([self.trace_segments['output'][pulse.full_name]
                                for pulse in
                                self.pulse_sequence.get_pulses(name='DC_read')])
        if len(self.sweep_parameters) == 1:
            self.results = [DC_voltages]
        elif len(self.sweep_parameters) == 2:
            self.results = [DC_voltages.reshape(self.shapes[0])]
        else:
            raise NotImplementedError(
                f"Cannot handle {len(self.sweep_parameters)} parameters")

        if self.trace_pulse.enabled:
            self.results.append(self.trace_segments['output']['trace'])

        return self.results

    @clear_single_settings
    def get(self):
        self.setup()
        self.acquire(stop=True)
        return self.results


class EPRParameter(AcquisitionParameter):
    def __init__(self, **kwargs):
        super().__init__(name='EPR_acquisition',
                         names=['contrast', 'dark_counts', 'voltage_difference',
                                'fidelity_empty', 'fidelity_load'],
                         labels=['Contrast', 'Dark counts',
                                 'Voltage difference',
                                 'Fidelity empty', 'Fidelity load'],
                         snapshot_value=False,
                         **kwargs)

        self.pulse_sequence.add(
            DCPulse('empty', acquire=True),
            DCPulse('plunge', acquire=True),
            DCPulse('read_long', acquire=True),
            DCPulse('final'))

        self.analysis = analysis.analyse_EPR

    @clear_single_settings
    def get(self):
        self.setup()

        self.acquire()

        fidelities = self.analysis(trace_segments=self.trace_segments['output'],
                                   sample_rate=self.sample_rate,
                                   t_skip=self.t_skip, t_read=self.t_read)
        self.results = [fidelities[name] for name in self.names]

        if self.save_traces:
            self.store_traces(self.data)

        if not self.silent:
            self.print_results()

        return self.results


class AdiabaticParameter(AcquisitionParameter):
    def __init__(self, **kwargs):
        """
        Parameter used to perform an adiabatic sweep
        """
        super().__init__(name='adiabatic_acquisition',
                         names=['contrast', 'dark_counts',
                                'voltage_difference'],
                         labels=['Contrast', 'Dark counts',
                                 'Voltage difference'],
                         snapshot_value=False,
                         **kwargs)

        self.pulse_sequence.add(
            SteeredInitialization('steered_initialization', enabled=False),
            DCPulse('plunge', acquire=True),
            DCPulse('read_long', acquire=True),
            DCPulse('final'),
            FrequencyRampPulse('adiabatic_ESR'))

        self.pulse_sequence.sort()

        self.analysis = analysis.analyse_PR

    @property
    def frequency(self):
        return self.pulse_sequence['adiabatic'].frequency

    @frequency.setter
    def frequency(self, frequency):
        self.pulse_sequence['adiabatic'].frequency = frequency

    def acquire(self, **kwargs):
        super().acquire(return_initialization_traces=self.pulse_sequence[
            'steered_initialization'].enabled, **kwargs)

    @clear_single_settings
    def get(self):
        self.setup()

        self.acquire()

        fidelities = self.analysis(trace_segments=self.trace_segments['output'],
                                   sample_rate=self.sample_rate,
                                   t_skip=self.t_skip, t_read=self.t_read)
        self.results = [fidelities[name] for name in self.names]

        # Store raw traces if self.save_traces is True
        if self.save_traces:
            self.store_traces(self.data, subfolder=self.subfolder)

        if not self.silent:
            self.print_results()

        return self.results


class RabiParameter(AcquisitionParameter):
    def __init__(self, **kwargs):
        """
        Parameter used to determine the Rabi frequency
        """
        super().__init__(name='rabi_acquisition',
                         names=['contrast', 'dark_counts',
                                'voltage_difference'],
                         labels=['Contrast', 'Dark counts',
                                'Voltage difference'],
                         snapshot_value=False,
                         **kwargs)

        self.pulse_sequence.add(
            SteeredInitialization('steered_initialization', enabled=False),
            DCPulse('plunge', acquire=True),
            DCPulse('read', acquire=True),
            DCPulse('final'),
            SinePulse('rabi_ESR', duration=0.1))

        # Disable previous pulse for sine pulse, since it would
        # otherwise be after 'final' pulse
        self.pulse_sequence.sort()

        self.analysis = analysis.analyse_PR

    @property
    def frequency(self):
        return self.pulse_sequence['rabi'].frequency

    @frequency.setter
    def frequency(self, frequency):
        self.pulse_sequence['rabi'].frequency = frequency

    def acquire(self, **kwargs):
        super().acquire(return_initialization_traces=self.pulse_sequence[
            'steered_initialization'].enabled, **kwargs)

    @clear_single_settings
    def get(self):
        self.setup()

        self.acquire()

        fidelities = self.analysis(trace_segments=self.trace_segments['output'],
                                   sample_rate=self.sample_rate,
                                   t_skip=self.t_skip, t_read=self.t_read)
        self.results = [fidelities[name] for name in self.names]

        # Store raw traces if self.save_traces is True
        if self.save_traces:
            self.store_traces(self.data, subfolder=self.subfolder)

        if not self.silent:
            self.print_results()

        return self.results

class RabiDriveParameter(AcquisitionParameter):
    def __init__(self, **kwargs):
        """
        Parameter used to drive Rabi oscillations
        """
        super().__init__(name='rabi_drive',
                         names=['contrast', 'dark_counts',
                                'voltage_difference'],
                         labels=['Contrast', 'Dark counts',
                                'Voltage difference'],
                         snapshot_value=False,
                         **kwargs)

        self.pulse_sequence.add(
            SteeredInitialization('steered_initialization', enabled=False),
            DCPulse('plunge', acquire=True),
            DCPulse('read', acquire=True),
            DCPulse('final'),
            SinePulse('rabi_ESR', duration=0.1))

        self.pulse_sequence.sort()

        self.analysis = analysis.analyse_PR

    @property
    def frequency(self):
        return self.pulse_sequence['rabi'].frequency

    @frequency.setter
    def frequency(self, frequency):
        self.pulse_sequence['rabi'].frequency = frequency

    @property
    def duration(self):
        return self.pulse_sequence['rabi'].duration

    @duration.setter
    def duration(self, duration):
        self.pulse_sequence['rabi'].duration = duration

    def acquire(self, **kwargs):
        super().acquire(return_initialization_traces=self.pulse_sequence[
            'steered_initialization'].enabled, **kwargs)

    @clear_single_settings
    def get(self):
        self.setup()

        self.acquire()

        fidelities = self.analysis(trace_segments=self.trace_segments['output'],
                                   sample_rate=self.sample_rate,
                                   t_skip=self.t_skip, t_read=self.t_read)
        self.results = [fidelities[name] for name in self.names]

        # Store raw traces if self.save_traces is True
        if self.save_traces:
            self.store_traces(self.data, subfolder=self.subfolder)

        if not self.silent:
            self.print_results()

        return self.results


class T1Parameter(AcquisitionParameter):
    def __init__(self, **kwargs):
        super().__init__(name='T1_acquisition',
                         names=['up_proportion', 'num_traces'],
                         labels=['Up proportion', 'Number of traces'],
                         snapshot_value=False,
                         **kwargs)

        self.pulse_sequence.add(
            SteeredInitialization('steered_initialization', enabled=False),
            DCPulse('plunge'),
            DCPulse('read', acquire=True),
            DCPulse('final'),
            FrequencyRampPulse('adiabatic_ESR'))
        self.pulse_sequence.sort()

        self.analysis = analysis.analyse_read

        self.readout_threshold_voltage = None

        self._meta_attrs.append('readout_threshold_voltage')

    @property
    def wait_time(self):
        return self.pulse_sequence['plunge'].duration

    def acquire(self, **kwargs):
        super().acquire(return_initialization_traces=self.pulse_sequence[
            'steered_initialization'].enabled, **kwargs)

    @clear_single_settings
    def get(self):
        self.setup()

        self.acquire()

        # Analysis
        fidelities = self.analysis(traces=self.trace_segments['output']['read'],
                                   threshold_voltage=
                                   self.readout_threshold_voltage,
                                   start_idx=self.start_idx)
        self.results = [fidelities[name] for name in self.names]

        # Store raw traces if self.save_traces is True
        if self.save_traces:
            if self.subfolder is not None:
                subfolder = '{}/tau_{:.0f}'.format(self.subfolder,
                                               self.wait_time)
            else:
                subfolder = 'tau_{:.0f}'.format(self.wait_time)

            self.store_traces(self.data, subfolder=subfolder)

        if not self.silent:
            self.print_results()

        return self.results


class DarkCountsParameter(AcquisitionParameter):
    def __init__(self, **kwargs):
        """
        Parameter used to perform an adiabatic sweep
        """
        super().__init__(name='dark_counts_acquisition',
                         names=['dark_counts'],
                         labels=['Dark counts'],
                         snapshot_value=False,
                         **kwargs)

        self.pulse_sequence.add(
            SteeredInitialization('steered_initialization', enabled=True),
            DCPulse('read', acquire=True))

        self.analysis = analysis.analyse_read

        self.readout_threshold_voltage = None

        self._meta_attrs.append('readout_threshold_voltage')

    def acquire(self, **kwargs):
        super().acquire(return_initialization_traces=self.pulse_sequence[
            'steered_initialization'].enabled, **kwargs)

    @clear_single_settings
    def get(self):
        self.setup()

        self.acquire()

        fidelities = self.analysis(traces=self.trace_segments['output']['read'],
                                   threshold_voltage=
                                   self.readout_threshold_voltage,
                                   start_idx=self.start_idx)
        self.results = [fidelities['up_proportion']]

        # Store raw traces if self.save_traces is True
        if self.save_traces:
            self.store_traces(self.data, subfolder=self.subfolder)

        if not self.silent:
            self.print_results()

        return self.results


class VariableReadParameter(AcquisitionParameter):
    def __init__(self, **kwargs):
        super().__init__(name='variable_read_acquisition',
                         names=('read_voltage',),
                         labels=('Read voltage',),
                         units=['V'],
                         snapshot_value=False,
                         **kwargs)
        self.pulse_sequence.add(
            DCPulse(name='plunge', acquire=True, average='trace',
                    connection_label='stage'),
            DCPulse(name='read', acquire=True, average='trace',
                    connection_label='stage'),
            DCPulse(name='empty', acquire=True, average='trace',
                    connection_label='stage'),
            DCPulse(name='final',
                    connection_label='stage'))

    @property
    def shapes(self):
        return (self.layout.acquisition.shapes[0][1],),

    @shapes.setter
    def shapes(self, shapes):
        pass

    def get(self):
        self.setup()

        self.acquire(segment_traces=False)

<<<<<<< HEAD
        return self.data['output']
=======
        self.results = np.mean(self.data['acquisition_traces']['output'],
                               axis=0)

        return self.results,
>>>>>>> eada04f9
<|MERGE_RESOLUTION|>--- conflicted
+++ resolved
@@ -71,8 +71,6 @@
     def start_idx(self):
         return round(self.t_skip * 1e-3 * self.sample_rate)
 
-<<<<<<< HEAD
-=======
     def segment_trace(self, trace):
         # TODO this function should likely go to Layout.
         trace_segments = {}
@@ -91,7 +89,6 @@
             idx += pulse_pts
         return trace_segments
 
->>>>>>> eada04f9
     def store_traces(self, traces_dict, base_folder=None, subfolder=None):
         # Store raw traces
         if base_folder is None:
@@ -182,13 +179,8 @@
         self.data = self.layout.do_acquisition(return_dict=True, **kwargs)
         if segment_traces:
             self.trace_segments = {
-<<<<<<< HEAD
-                ch_label: self.segment_trace(trace, average_mode=average_mode)
+                ch_label: self.segment_trace(trace)
                 for ch_label, trace in self.data.items()}
-=======
-                ch_label: self.segment_trace(trace)
-                for ch_label, trace in self.data['acquisition_traces'].items()}
->>>>>>> eada04f9
 
 
 class DCParameter(AcquisitionParameter):
@@ -222,11 +214,7 @@
         # Note that this function does not have a setup, and so the setup
         # must be done once beforehand.
         self.acquire()
-<<<<<<< HEAD
-        return [self.data['output']]
-=======
         return [self.trace_segments['output']['read']]
->>>>>>> eada04f9
 
 
 class DCSweepParameter(AcquisitionParameter):
@@ -737,11 +725,7 @@
 
         self.acquire(segment_traces=False)
 
-<<<<<<< HEAD
-        return self.data['output']
-=======
-        self.results = np.mean(self.data['acquisition_traces']['output'],
+        self.results = np.mean(self.data['output'],
                                axis=0)
 
-        return self.results,
->>>>>>> eada04f9
+        return self.results,