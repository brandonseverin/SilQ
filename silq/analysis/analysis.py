import numpy as np
import peakutils
import logging

__all__ = ['find_high_low', 'edge_voltage', 'find_up_proportion',
           'count_blips', 'analyse_load', 'analyse_empty', 'analyse_read',
           'analyse_read_long', 'analyse_EPR', 'analyse_multi_read_EPR',
           'analyse_PR']

logger = logging.getLogger(__name__)

from silq import config
if 'analysis' not in config:
    config['analysis'] = {}
analysis_config = config['analysis']


def smooth(x, window_len=11, window='hanning'):
    """smooth the data using a window with requested size.

    This method is based on the convolution of a scaled window with the signal.
    The signal is prepared by introducing reflected copies of the signal 
    (with the window size) in both ends so that transient parts are minimized
    in the begining and end part of the output signal.

    input:
        x: the input signal 
        window_len: the dimension of the smoothing window; should be an odd integer
        window: the type of window from 'flat', 'hanning', 'hamming', 'bartlett', 'blackman'
            flat window will produce a moving average smoothing.

    output:
        the smoothed signal

    example:

    t=linspace(-2,2,0.1)
    x=sin(t)+randn(len(t))*0.1
    y=smooth(x)

    see also: 

    numpy.hanning, numpy.hamming, numpy.bartlett, numpy.blackman, numpy.convolve
    scipy.signal.lfilter

    TODO: the window parameter could be the window itself if an array instead of a string
    NOTE: length(output) != length(input), to correct this: return y[(window_len/2-1):-(window_len/2)] instead of just y.
    """

    if x.ndim != 1:
        raise ValueError("smooth only accepts 1 dimension arrays.")

    if x.size < window_len:
        raise ValueError("Input vector needs to be bigger than window size.")

    if window_len < 3:
        return x

    if not window in ['flat', 'hanning', 'hamming', 'bartlett', 'blackman']:
        raise ValueError("Window is on of 'flat', 'hanning', 'hamming', "
                         "'bartlett', 'blackman'")

    s = np.r_[x[window_len - 1:0:-1], x, x[-2:-window_len - 1:-1]]
    # print(len(s))
    if window == 'flat':  # moving average
        w = np.ones(window_len, 'd')
    else:
        w = eval('np.' + window + '(window_len)')

    y = np.convolve(w / w.sum(), s, mode='valid')
    return y[(window_len/2-1):-(window_len/2)]


def find_high_low(traces, plot=False, threshold_peak=0.02, attempts=8,
                  threshold_method='mean', min_SNR=None):
    # Calculate DC (mean) voltage
    DC_voltage = np.mean(traces)

    # Determine threshold method
    if threshold_method == 'config':
        threshold_method = analysis_config.get('threshold_method', 'mean')

    hist, bin_edges = np.histogram(np.ravel(traces), bins=30)

    # Find two peaks
    for k in range(attempts):
        peaks_idx = np.sort(peakutils.indexes(hist, thres=threshold_peak, min_dist=5))
        if len(peaks_idx) == 2:
            break
        elif len(peaks_idx) == 1:
            # print('One peak found instead of two, lowering threshold')
            threshold_peak /= 1.5
        elif len(peaks_idx) > 2:
            # print('Found {} peaks instead of two, increasing threshold'.format(len(peaks_idx)))
            threshold_peak *= 1.5
        else:
            return {'low': None,
                    'high': None,
                    'threshold_voltage': None,
                    'voltage_difference': None,
                    'DC_voltage': DC_voltage}

    # Find mean voltage, used to determine which points are low/high
    mean_voltage_idx = int(round(np.mean(peaks_idx)))
    mean_voltage = bin_edges[mean_voltage_idx]

    # Create dictionaries containing information about the low, high state
    low, high = {}, {}
    low['traces'] = traces[traces < mean_voltage]
    high['traces'] = traces[traces > mean_voltage]
    for signal in [low, high]:
        signal['mean'] = np.mean(signal['traces'])
        signal['std'] = np.std(signal['traces'])
    voltage_difference = (high['mean'] - low['mean'])

    if threshold_method == 'mean':
        # Threshold_method is midway between low and high mean
        threshold_voltage = (high['mean'] - low['mean']) / 2
    elif 'std_low' in threshold_method:
        # Threshold_method is {factor} standard deviations above low mean
        factor = float(threshold_method.split('*')[0])
        threshold_voltage = low['mean'] + factor * low['std']
    elif 'std_high' in threshold_method:
        # Threshold_method is {factor} standard deviations below high mean
        factor = float(threshold_method.split('*')[0])
        threshold_voltage = high['mean'] - factor * high['std']

    SNR = voltage_difference / np.sqrt(high['std'] ** 2 + low['std'] ** 2)
    if min_SNR is None:
        min_SNR = analysis_config.min_SNR
    if SNR < min_SNR:
        logger.info(f'Signal to noise ratio {SNR} is too low')
        threshold_voltage = None

    # Plotting
    if plot:
        from matplotlib import pyplot as plt
        plt.figure()
        for k, signal in enumerate([low, high]):
            sub_hist, sub_bin_edges = np.histogram(np.ravel(signal['traces']), bins=10)
            plt.bar(sub_bin_edges[:-1], sub_hist, width=0.05, color='bg'[k])
            plt.plot(signal['mean'], hist[peaks_idx[k]], 'or', ms=12)

    return {'low': low,
            'high': high,
            'threshold_voltage': threshold_voltage,
            'voltage_difference': voltage_difference,
            'SNR': SNR,
            'DC_voltage': DC_voltage}

def edge_voltage(traces, edge, state, threshold_voltage=None, points=5,
                 start_point=0):
    assert edge in ['begin', 'end'], \
        'Edge {} must be either "begin" or "end"'.format(edge)
    assert state in ['low', 'high'], \
        'State {} must be either "low" or "high"'.format(state)

    if edge == 'begin':
        if start_point > 0:
            idx_list = slice(start_point, start_point + points)
        else:
            idx_list = slice(None, points)
    else:
        idx_list = slice(-points, None)

    # Determine threshold voltage if not provided
    if threshold_voltage is None:
        threshold_voltage = find_high_low(traces)['threshold_voltage']

    if threshold_voltage is None:
        # print('Could not find two peaks for empty and load state')
        success = np.array([False] * len(traces))
    elif state == 'low':
        success = [np.mean(trace[idx_list]) < threshold_voltage
                   for trace in traces]
    else:
        success = [np.mean(trace[idx_list]) > threshold_voltage
                   for trace in traces]
    return np.array(success)

def find_up_proportion(traces, threshold_voltage=None, return_mean=True,
                       start_point=0, filter_window=0):
    # trace has to contain read stage only
    # TODO Change start point to start time (sampling rate independent)
    if threshold_voltage is None:
        threshold_voltage = find_high_low(traces)['threshold_voltage']

    if threshold_voltage is None:
        return 0

    if filter_window > 0:
        traces = [np.convolve(trace, np.ones(filter_window) / filter_window,
                              mode='valid')
                  for trace in traces]

    # Filter out the traces that contain one or more peaks
    traces_up_electron = [np.any(trace[start_point:] > threshold_voltage)
                          for trace in traces]

    if return_mean:
        return sum(traces_up_electron) / len(traces)
    else:
        return traces_up_electron


def count_blips(traces, threshold_voltage, sample_rate, t_skip):
    low_blip_pts, high_blip_pts = [], []
    start_idx = round(t_skip * 1e-3 * sample_rate)

    for k, trace in enumerate(traces):
        idx = start_idx
        while idx < len(trace):
            if trace[idx] < threshold_voltage:
                next_idx = np.argmax(trace[idx:] > threshold_voltage)
                blip_list = low_blip_pts
            else:
                next_idx = np.argmax(trace[idx:] < threshold_voltage)
                blip_list = high_blip_pts
            if next_idx == 0:
                blip_list.append(len(trace) - idx)
                break
            else:
                blip_list.append(next_idx)
                idx += next_idx

    low_blip_duration = np.array(low_blip_pts) / sample_rate * 1e3
    high_blip_duration = np.array(high_blip_pts) / sample_rate * 1e3

    return {'low_blip_duration': low_blip_duration,
            'low_blip_duration': high_blip_duration,
            'mean_low_blip_duration': np.mean(low_blip_duration),
            'mean_high_blip_duration': np.mean(high_blip_duration)}


def analyse_load(traces, filter_empty=True):
    high_low = find_high_low(traces)
    threshold_voltage = high_low['threshold_voltage']

    if threshold_voltage is None:
        # print('Could not find two peaks for empty and load state')
        return {'up_proportion': 0,
                'num_traces': 0,
                'voltage_difference': 0}

    if filter_empty:
        # Filter data that starts at high conductance (no electron)
        idx_begin_empty = edge_voltage(traces, edge='begin', state='high',
                                       threshold_voltage=threshold_voltage)
        traces = traces[idx_begin_empty]

    if not len(traces):
        # print('None of the load traces start with an empty state')
        return {'up_proportion': 0,
                'num_traces': 0,
                'voltage_difference': high_low['voltage_difference']}

    idx_end_load = edge_voltage(traces, edge='end', state='low',
                                threshold_voltage=threshold_voltage)

    return {'up_proportion': sum(idx_end_load) / len(traces),
            'num_traces': len(traces),
            'voltage_difference': high_low['voltage_difference']}


def analyse_empty(traces, filter_loaded=True):
    high_low = find_high_low(traces)
    threshold_voltage = high_low['threshold_voltage']

    if threshold_voltage is None:
        return {'up_proportion': 0,
                'num_traces': 0,
                'voltage_difference': 0}

    if filter_loaded:
        # Filter data that starts at high conductance (no electron)
        idx_begin_load = edge_voltage(traces, edge='begin', state='low',
                                      threshold_voltage=threshold_voltage)
        traces = traces[idx_begin_load]

    if not len(traces):
        # print('None of the empty traces start with a loaded state')
        return {'up_proportion': 0,
                'num_traces': 0,
                'voltage_difference': high_low['voltage_difference']}

    idx_end_empty = edge_voltage(traces, edge='end', state='high',
                                 threshold_voltage=threshold_voltage)

    return {'up_proportion': sum(idx_end_empty) / len(traces),
            'num_traces': len(traces),
            'voltage_difference': high_low['voltage_difference']}


def analyse_read(traces, sample_rate, t_skip=0, threshold_voltage=None,
                 filter_loaded=True):
    start_idx = round(t_skip * 1e-3 * sample_rate)
    if threshold_voltage is None:
        threshold_voltage = find_high_low(traces)['threshold_voltage']

    if threshold_voltage is None:
        # print('Could not find two peaks for empty and load state')
        # Return the full trace length as mean if return_mean=True
        return {'up_proportion': 0, 'num_traces': 0,
                'idx': np.ones(len(traces), dtype=bool)}

    if filter_loaded:
        # Filter out the traces that start off loaded
        idx = edge_voltage(traces, edge='begin', state='low',
                                        start_point=start_idx,
                                        threshold_voltage=threshold_voltage)
        traces = traces[idx]
    else:
        idx = np.ones(len(traces), dtype=bool)

    if not len(traces):
        # print('None of the load traces start with a loaded state')
        return {'up_proportion': 0, 'num_traces': 0,
                'idx': idx}

    up_proportion = find_up_proportion(traces,
                                       start_point=start_idx,
                                       threshold_voltage=threshold_voltage)

    return {'up_proportion': up_proportion,
            'num_traces': len(traces),
            'idx': idx}


def analyse_read_long(t_read, sample_rate, traces=None,
                      read_segment_begin=None, read_segment_end=None,
                      min_trace_perc=0.5,
                      t_skip=0, threshold_method='config'):
    if traces is None and read_segment_begin is None \
            and read_segment_end is None:
        raise SyntaxError('Must provide traces (optionally read_segments), '
                          'or both read_segment_begin and read_segment_end')

    read_pts = round(t_read * 1e-3 * sample_rate)

    high_low = find_high_low(traces, threshold_method=threshold_method)
    threshold_voltage = high_low['threshold_voltage']
    logger.debug(f'Read threshold voltage: {threshold_voltage}')

    if threshold_voltage is None:
        # Could not find threshold voltage, either too high SNR or no blips
        return {'up_proportion': 0,
                'contrast': 0,
                'dark_counts': 0,
                'threshold_voltage': 0,
                'voltage_difference': 0,
                'DC_voltage': 0,
                'low_blip_duration': 0,
                'high_blip_duration': 0}
    else:
        if read_segment_begin is None:
            # read_segment_begin is the start segment of read_long trace
            read_segment_begin = traces[:, :read_pts]
        if read_segment_end is None:
            # read_segment_end is the end segment of read_long trace
            read_segment_end = traces[:, -read_pts:]

        results_begin = analyse_read(read_segment_begin,
                                     t_skip=t_skip,
                                     sample_rate=sample_rate,
                                     threshold_voltage=threshold_voltage,
                                     filter_loaded=True)
        up_proportion = results_begin['up_proportion']
        dark_counts = analyse_read(read_segment_end,
                                   t_skip=t_skip,
                                   sample_rate=sample_rate,
                                   threshold_voltage=threshold_voltage,
                                   filter_loaded=False)['up_proportion']

        if results_begin['num_traces'] / len(traces) < min_trace_perc:
            # Not enough traces start loaded
            contrast = 0
        else:
            contrast = up_proportion - dark_counts

        blips = count_blips(traces, threshold_voltage=threshold_voltage,
                            sample_rate=sample_rate, t_skip=t_skip)

    return {'up_proportion': up_proportion,
            'contrast': contrast,
            'dark_counts': dark_counts,
            'threshold_voltage': threshold_voltage,
            'voltage_difference': high_low['voltage_difference'],
            'DC_voltage': high_low['DC_voltage'],
            'low_blip_duration': blips['mean_low_blip_duration'],
            'high_blip_duration': blips['mean_high_blip_duration']}


def analyse_EPR(pulse_traces, sample_rate, t_read, t_skip,
                min_trace_perc=0.5):
    # Analyse empty stage
    results_empty = analyse_empty(pulse_traces['empty']['output'])

    # Analyse plunge stage
    results_load = analyse_load(pulse_traces['plunge']['output'])

    # Analyse read stage
    results_read = analyse_read_long(traces=pulse_traces['read_long']['output'],
                                     t_read=t_read,
                                     sample_rate=sample_rate,
                                     t_skip=t_skip,
                                     min_trace_perc=min_trace_perc)

    return {'fidelity_empty': results_empty['up_proportion'],
            'voltage_difference_empty': results_empty['voltage_difference'],
            'fidelity_load': results_load['up_proportion'],
            'voltage_difference_load': results_load['voltage_difference'],
            'up_proportion': results_read['up_proportion'],
            'contrast': results_read['contrast'],
            'dark_counts': results_read['dark_counts'],
            'voltage_difference_read': results_read['voltage_difference'],
            'low_blip_duration': results_read['low_blip_duration'],
            'high_blip_duration': results_read['high_blip_duration']}


def analyse_multi_read_EPR(pulse_traces, sample_rate, t_read, t_skip,
                           min_trace_perc=0.5, read_segment_names=None):
    """
    Analysis where there are read pulses in addition to read_long.
    The dark counts at the end of read_long are also used for other read traces
    Args:
        pulse_traces: 
        sample_rate: 
        t_read: 
        t_skip: 
        min_trace_perc: 
        read_segment_names: 

    Returns:

    """
    # Analyse empty stage
    # Analyse empty stage, there are multiple empties in the PulseSequence
    empty_trace = [val for key, val in pulse_traces.items()
                    if 'empty' in key][0]
    results_empty = analyse_empty(empty_trace['output'])

    # Analyse plunge stage, there are multiple plunges in the PulseSequence
    plunge_trace = [val for key, val in pulse_traces.items()
                    if 'plunge' in key][0]
    results_load = analyse_load(plunge_trace['output'])

    # Analyse read traces
    # Analyse first read (corresponding to ESR pulse). The dark counts from
    # read_long must be subtracted to get the contrast. That's why we
    # override segment1
    if read_segment_names is None:
        # Get all read traces (except final read_long)
        read_segment_names = [key for key in pulse_traces
                              if key != 'read_long' and 'read' in key]

    results_read = {}
    for read_segment_name in read_segment_names:
        results_read[read_segment_name] = analyse_read_long(
            traces=pulse_traces['read_long']['output'],
            read_segment_begin=pulse_traces[read_segment_name]['output'],
            t_read=t_read, sample_rate=sample_rate, t_skip=t_skip,
            min_trace_perc=min_trace_perc)

    # Analyse read long (which belongs to the EPR part of pulse sequence)
    results_read_EPR = analyse_read_long(
        traces=pulse_traces['read_long']['output'],
        t_read=t_read,
        sample_rate=sample_rate,
        t_skip=t_skip,
        min_trace_perc=min_trace_perc)

    results =  {
        'fidelity_empty': results_empty['up_proportion'],
        'voltage_difference_empty': results_empty['voltage_difference'],
        'fidelity_load': results_load['up_proportion'],
        'voltage_difference_load': results_load['voltage_difference'],
        'contrast': results_read_EPR['contrast'],
        'dark_counts': results_read_EPR['dark_counts'],
        'voltage_difference_read': results_read_EPR['voltage_difference'],
        'low_blip_duration': results_read_EPR['low_blip_duration'],
        'high_blip_duration': results_read_EPR['high_blip_duration']}

    # Add read results
    if len(read_segment_names) == 1:
        segment_results = results_read[read_segment_names[0]]
        results[f'contrast_read'] = segment_results['contrast']
        results[f'up_proportion_read'] = segment_results['up_proportion']
    else:
        for read_segment_name in read_segment_names:
            segment_results = results_read[read_segment_name]

            read_segment_name = read_segment_name.replace('[', '')
            read_segment_name = read_segment_name.replace(']', '')

            read_contrast = segment_results['contrast']
            results[f'contrast_{read_segment_name}'] = read_contrast
            up_proportion = segment_results['up_proportion']
            results[f'up_proportion_{read_segment_name}'] = up_proportion
<<<<<<< HEAD

    return results


def analyse_NMR(pulse_traces, threshold_up_proportion, sample_rate, t_skip=0,
                shots_per_read=1, min_trace_perc=0.5,
                threshold_voltage=None, threshold_method='config'):
    # Find names of all read segments unless they are read_long
    # (for dark counts)
    read_segment_names = [key for key in pulse_traces
                          if key != 'read_long' and 'read' in key]
    reads_per_trace = len(read_segment_names) // shots_per_read

    results = {}

    # Get shape of single read segment (samples * points_per_segment
    read_segment_shape = pulse_traces[read_segment_names[0]]['output'].shape
    samples, points_per_segment = read_segment_shape


    read_traces = np.zeros((reads_per_trace, shots_per_read,
                           samples, points_per_segment))
    for k, read_segment_name in enumerate(read_segment_names):
        read_idx = k // shots_per_read
        shot_idx = k % shots_per_read
        shot_traces = pulse_traces[read_segment_name]['output']
        read_traces[read_idx, shot_idx] = shot_traces

    if threshold_voltage is None:
        high_low = find_high_low(np.ravel(read_traces),
                                 threshold_method=threshold_method)
        threshold_voltage = high_low['threshold_voltage']


    # Populate the up proportions
    for read_idx in range(reads_per_trace):
        # Create read_traces array

        up_proportions = np.zeros(samples)
        for sample in range(samples):
            sample_traces = read_traces[read_idx, :, sample]
            results_read = analyse_read(sample_traces,
                                        t_skip=t_skip,
                                        sample_rate=sample_rate,
                                        threshold_voltage=threshold_voltage)
            up_proportions[sample] = results_read['up_proportion']


        # Determine number of flips
        has_high_contrast = up_proportions > threshold_up_proportion

        if reads_per_trace == 1:
            results['up_proportions'] = up_proportions
            results['flips'] = sum(abs(np.diff(has_high_contrast)))
        else:
            results[f'up_proportions_{read_idx}'] = up_proportions
            results[f'flips_{read_idx}'] = sum(abs(np.diff(has_high_contrast)))
=======
>>>>>>> 4b8406e6

    return results

def analyse_PR(pulse_traces, sample_rate, t_skip=0, t_read=20,
               min_trace_perc=0.5):
    # Analyse read stage
    results_read = analyse_read_long(traces=pulse_traces['read_long']['output'],
                                     t_read=t_read,
                                     sample_rate=sample_rate,
                                     t_skip=t_skip,
                                     min_trace_perc=min_trace_perc)

    return {'contrast': results_read['contrast'],
            'dark_counts': results_read['dark_counts'],
            'voltage_difference_read': results_read['voltage_difference'],
            'low_blip_duration': results_read['low_blip_duration'],
            'high_blip_duration': results_read['high_blip_duration']}<|MERGE_RESOLUTION|>--- conflicted
+++ resolved
@@ -496,7 +496,6 @@
             results[f'contrast_{read_segment_name}'] = read_contrast
             up_proportion = segment_results['up_proportion']
             results[f'up_proportion_{read_segment_name}'] = up_proportion
-<<<<<<< HEAD
 
     return results
 
@@ -554,8 +553,6 @@
         else:
             results[f'up_proportions_{read_idx}'] = up_proportions
             results[f'flips_{read_idx}'] = sum(abs(np.diff(has_high_contrast)))
-=======
->>>>>>> 4b8406e6
 
     return results
 
