--- conflicted
+++ resolved
@@ -1,8 +1,9 @@
-from typing import Union
+from typing import Union, Tuple
 import numpy as np
 from lmfit import Parameters, Model
 from lmfit.model import ModelResult
 from matplotlib import pyplot as plt
+from matplotlib.axis import Axis
 import logging
 from qcodes.data.data_array import DataArray
 
@@ -171,19 +172,38 @@
         lines = '\n'.join(lines)
         print(lines)
 
-<<<<<<< HEAD
-    def add_to_plot(self, ax, N=201, xscale=1, yscale=1, **kwargs):
-        x_vals = self.xvals
-        x_vals_full = np.linspace(min(x_vals), max(x_vals), N)
-=======
-    def add_to_plot(self, ax, N=201, x_range=None, **kwargs):
-        if x_range is None:
+    def add_to_plot(self,
+                    ax: Axis,
+                    N: int = 201,
+                    xrange: Tuple[float] = None,
+                    x_range: Tuple[float] = None,
+                    xscale: float = 1,
+                    yscale: float = 1,
+                    **kwargs):
+        """Add fit to existing plot axis
+
+        Args:
+            ax: Axis to add plot to
+            N: number of points to use as x values (to smoothe fit curve)
+            xrange: Optional range for x values (min, max)
+            x_range: Same as xrange (deprecated)
+            xscale: value to multiple x values by to rescale axis
+            yscale: value to multiple y values by to rescale axis
+            kwargs: Additional plot kwargs. By default Fit.plot_kwargs are used
+
+        Returns:
+            plot_handle of fit curve
+        """
+        if x_range is not None:
+            DeprecationWarning('Please use xrange instead of x_range')
+            xrange = x_range
+
+        if xrange is None:
             x_vals = next(iter(self.fit_result.userkws.values()))
             x_vals_full = np.linspace(min(x_vals), max(x_vals), N)
         else:
             x_vals_full = np.linspace(*x_range, N)
 
->>>>>>> 3baba1d6
         y_vals_full = self.fit_result.eval(
             **{self.sweep_parameter: x_vals_full})
         x_vals_full *= xscale
