--- conflicted
+++ resolved
@@ -166,14 +166,6 @@
         if None in frequency_sidebands:
             frequency_sidebands.remove(None)
 
-<<<<<<< HEAD
-        if frequency_sidebands or self.FM_mode() == 'IQ':
-            settings['IQ_modulation'] = 'on'
-        else:
-            settings['IQ_modulation'] = 'off'
-
-=======
->>>>>>> 180277ac
         # Find minimum and maximum frequency
         min_frequency = max_frequency = None
         for pulse in self.pulse_sequence:
@@ -218,7 +210,13 @@
             "Maximum FM frequency deviation is 80 MHz if FM_mode == 'ramp'. " \
             f"Current frequency deviation: {self.frequency_deviation()/1e6} MHz"
 
-<<<<<<< HEAD
+        if frequency_sidebands or (self.FM_mode() == 'IQ'
+                                   and min_frequency != max_frequency):
+            settings['IQ_modulation'] = 'on'
+        else:
+            settings['IQ_modulation'] = 'off'
+
+
         if update:
             self.frequency(settings['frequency'])
             self.frequency_deviation(settings['frequency_deviation'])
@@ -243,12 +241,6 @@
         assert len(powers) == 1, "Cannot handle multiple pulse powers"
 
         frequency_settings = self.determine_instrument_settings()
-=======
-        if frequency_sidebands or (self.FM_mode() == 'IQ' and min_frequency != max_frequency):
-            self.IQ_modulation._save_val('on')
-        else:
-            self.IQ_modulation._save_val('off')
->>>>>>> 180277ac
 
         additional_pulses = []
         for pulse in self.pulse_sequence:
