import numpy as np
import logging
from typing import List
import time

from silq.instrument_interfaces import InstrumentInterface, Channel
from silq.meta_instruments.layout import SingleConnection
from silq.pulses import Pulse, DCPulse, DCRampPulse, TriggerPulse, SinePulse, \
<<<<<<< HEAD
    PulseImplementation, MarkerPulse
from silq import config
from silq.tools.pulse_tools import pulse_to_waveform_sequence

from qcodes.utils.helpers import arreqclose_in_list
=======
    MultiSinePulse, FrequencyRampPulse, PulseImplementation, MarkerPulse

from qcodes.utils.helpers import arreqclose_in_list
from qcodes.instrument.parameter import Parameter
from qcodes.instrument.parameter_node import parameter
>>>>>>> 601ea9a9


logger = logging.getLogger(__name__)


class ArbStudio1104Interface(InstrumentInterface):
    """ Interface for the LeCroy Arbstudio 1104

    When a `PulseSequence` is targeted in the `Layout`, the
    pulses are directed to the appropriate interface. Each interface is
    responsible for translating all pulses directed to it into instrument
    commands. During the actual measurement, the instrument's operations will
    correspond to that required by the pulse sequence.

    The interface also contains a list of all available channels in the
    instrument.

    Args:
        instrument_name: name of instrument for which this is an interface

    Note:
        For a given instrument, its associated interface can be found using
            `get_instrument_interface`

    Todo:
        * Add modes other than stepped.
        * Add use as primary instrument.


    # Arbstudio interface information
    The interface is programmed for stepped mode, meaning that the arbstudio
    needs a triger after every pulse. Consequently, the interface is not
    programmed to be the primary instrument.
    The arbstudio needs a trigger at the end of the sequence to restart.
    Note that this means that during any final delay, the arbstudio will
    already have restarted its sequence. Not sure how to best deal with this.

    """
    def __init__(self, instrument_name, **kwargs):
        super().__init__(instrument_name, **kwargs)

        self._output_channels = {
            f'ch{k}': Channel(instrument_name=self.instrument_name(),
                              name=f'ch{k}', id=k, output=True)
            for k in [1, 2, 3, 4]
        }

        self._channels = {
            **self._output_channels,
            'trig_in': Channel(instrument_name=self.instrument_name(),
                               name='trig_in', input_trigger=True),
            'trig_out': Channel(instrument_name=self.instrument_name(),
                                name='trig_out', output_TTL=(0, 3.3))
        }
        # TODO check Arbstudio output TTL high voltage

        self.pulse_implementations = [SinePulseImplementation(
<<<<<<< HEAD
            pulse_requirements=[('frequency', {'min': 1e2, 'max': 125e6})]),
=======
            pulse_requirements=[('frequency', {'min': -125e6, 'max': 125e6})]),
            MultiSinePulseImplementation(),
            FrequencyRampPulseImplementation(),
>>>>>>> 601ea9a9
            DCPulseImplementation(),
            DCRampPulseImplementation(),
            MarkerPulseImplementation(),
            TriggerPulseImplementation()]

        self.trigger_in_duration = Parameter(
            set_cmd=None,
            unit='s',
            initial_value=100e-9,
            docstring="Required duration of a trigger pulse, to be requested "
                      "from the interface that triggers the Arbstudio"
        )
        self.pulse_final_delay = Parameter(
            set_cmd=None,
            unit='s', initial_value=1e-6,
            docstring='The waveform created for pulses are shortened by this '
                      'delay to ensure that the waveform is finished before '
                      'the next trigger arrives. '
                      'Without this delay, trigger pulses may arrive before '
                      'the waveform has finished, in which case the trigger '
                      'pulse is ignored. This delay is not used for pulses '
                      'such as DCPulse, which only have four waveform points.'
        )
        self.force_upload_waveform = Parameter(
            set_cmd=None,
            initial_value=False,
            docstring="Upload waveforms during setup even if they are identical "
                      "to the already uploaded waveforms"
        )

        self.active_channels = Parameter()

        self.waveforms = {}
        self.sequences = {}

    @parameter
    def active_channels_get(self, parameter) -> List[str]:
        """Get all active channels used in pulses"""
        # Transform into set to ensure that elements are unique
        active_channels = list(set(active_channels))
        return active_channels

    @property
    def active_channels_id(self):
        return [self._channels[channel].id for channel in self.active_channels()]

    def get_additional_pulses(self, connections) -> List[Pulse]:
        """Additional pulses needed by instrument after targeting of main pulses

        Additional pulses are:
        - An input trigger pulse for each pulse the arbstudio needs to output,
          except at t = 0.

        Notes:
            DC pulses at amplitude zero are also added to the active channels to
            bridge any gaps in time between successive pulses

        Args:
            connections: List of all connections in the layout

        Returns:
            List of additional pulses.

        Todo:
            Handle modes other than stepped
        """
        # Return empty list if no pulses are in the pulse sequence
        if not self.pulse_sequence or self.is_primary():
            return []

        additional_pulses = []

        # Get current trigger pulse times. Even though there probably isn't a
        # trigger pulse in the input_pulse_sequence yet, add these anyway
        t_trigger_pulses = [pulse.t_start for pulse in self.input_pulse_sequence
                            if isinstance(pulse, TriggerPulse)]
        for t_start in self.pulse_sequence.t_start_list:
            if t_start == 0 or t_start in t_trigger_pulses:
                # No trigger at t=0 since the first waveform plays immediately
                # Also no trigger if it already exists
                continue
            else:
                additional_pulses.append(self._get_trigger_pulse(t_start))
                t_trigger_pulses.append(t_start)

        # Loop over channels ensuring that all channels are programmed for each
        # trigger segment
        for ch in self.active_channels():
            pulses = self.pulse_sequence.get_pulses(output_channel=ch)
            connection = self.pulse_sequence.get_connection(output_channel=ch)

            t = 0
            for pulse in sorted(pulses, key=lambda p: p.t_start):
                if pulse.t_start > t:
                    # Next pulse starts some time after the current point in time.
                    # Add DC pulse at amplitude zero to bridge the gap
                    dc_pulse = self.get_pulse_implementation(
<<<<<<< HEAD
                        DCPulse(
                            'final_pulse',
                            t_start=t,
                            t_stop=self.pulse_sequence.duration,
                            amplitude=0,
                            connection=connection)
=======
                        DCPulse(t_start=t, t_stop=pulse.t_start, amplitude=0, connection=connection)
>>>>>>> 601ea9a9
                    )
                    self.pulse_sequence.add(dc_pulse)

                    # Check if trigger pulse is necessary for the DC pulse.
                    # Only the case if there isn't a trigger pulse yet at time t
                    if t > 0 and t not in t_trigger_pulses:
                        additional_pulses.append(self._get_trigger_pulse(t))
                        t_trigger_pulses.append(t)

                # Set time to t_stop of next pulse
                t = pulse.t_stop

            if t < self.pulse_sequence.duration:
                # Add final DC pulse at amplitude zero
                dc_pulse = self.get_pulse_implementation(
                    DCPulse(
                        'final_pulse',
                        t_start=t,
                        t_stop=self.pulse_sequence.duration,
                        amplitude=0,
                        connection=connection)
                )
                self.pulse_sequence.add(dc_pulse)

            # Check if trigger pulse is necessary.
            if t > 0 and t not in t_trigger_pulses:
                additional_pulses.append(self._get_trigger_pulse(t))
                t_trigger_pulses.append(t)

        # Add a trigger pulse at the end if it does not yet exist
        if self.pulse_sequence.duration not in t_trigger_pulses:
            trigger_pulse = self._get_trigger_pulse(self.pulse_sequence.duration)
            additional_pulses.append(trigger_pulse)
            t_trigger_pulses.append(self.pulse_sequence.duration)

        return additional_pulses

    def setup(self, **kwargs):
        """Set up instrument after layout has been targeted by pulse sequence.

        Args:
            **kwargs: Unused setup kwargs passed by `Layout`
        """
        # TODO implement setup for modes other than stepped

        assert not self.is_primary(), \
            'Arbstudio is currently not programmed to function as primary instrument'

        # Clear sequences
        for ch in self._output_channels.values():
            self.instrument.channels[ch.name].sequence([])

        # Generate waveforms and sequences
        self.generate_waveforms_sequences()

        # Set triggering mode and source
        for ch in self.active_channels():
            channel = self.instrument.channels[ch]

            channel.trigger_source = 'fp_trigger_in'

            if self.pulse_sequence.get_pulses(
                    output_channel=ch, pulse_class=SinePulse
            ):
                # TODO better check for when to use burst or stepped mode
                channel.trigger_mode = 'burst'
            else:
                channel.trigger_mode = 'stepped'

        # Load waveforms and sequences
        self.load_waveforms_sequences()

        # targeted_pulse_sequence is the pulse sequence that is currently setup
        self.targeted_pulse_sequence = self.pulse_sequence
        self.targeted_input_pulse_sequence = self.input_pulse_sequence

        # targeted_pulse_sequence is the pulse sequence that is currently setup
        self.targeted_pulse_sequence = self.pulse_sequence
        self.targeted_input_pulse_sequence = self.input_pulse_sequence

    def start(self):
        """Start instrument"""
<<<<<<< HEAD
        try:
            self.instrument.run(channels=[self._channels[channel].id for channel in
                                          self.active_channels()])
        except AssertionError:
            logger.error('Driver connection error when starting arbstudio, retrying.')
            time.sleep(3)
            self.instrument.run(channels=[self._channels[channel].id for channel in
                                          self.active_channels()])
=======
        self.instrument.run(channels=self.active_channels_id)
>>>>>>> 601ea9a9

    def stop(self):
        """Stop instrument"""
        self.instrument.stop()

    def _get_trigger_pulse(self, t: float) -> TriggerPulse:
        """Create input trigger pulse

        Args:
            t: trigger start time

        Returns:
            Trigger pulse with specified start time
        """
        trigger_pulse = TriggerPulse(
            t_start=t,
            duration=self.trigger_in_duration(),
            connection_requirements={
                'input_instrument': self.instrument_name(),
                'trigger': True
            }
        )
        return trigger_pulse

    def generate_waveforms_sequences(self):
        """Generate waveforms and sequence from pulse sequence

        Updates self.waveforms and self.sequence.
        The waveforms aren't actually uploaded yet
        """
        # Determine sampling rates
        sampling_rates = {
            ch: 250e6 / self.instrument.channels[ch].sampling_rate_prescaler()
            for ch in self.active_channels()
        }

        # Set time t_pulse to zero for each channel
        # This will increase as we iterate over pulses, and is used to ensure
        # that there are no times between pulses
        t_pulse = {ch: 0 for ch in self.active_channels()}

        self.waveforms = {ch: [] for ch in self.active_channels()}
        self.sequences = {ch: [] for ch in self.active_channels()}
        for pulse in self.pulse_sequence:
            # For each channel, obtain list of waverforms, and the sequence
            # in which to perform the waveforms
            channels_waveforms, channels_sequence = pulse.implementation.implement(
                sampling_rates=sampling_rates,
                input_pulse_sequence=self.input_pulse_sequence
            )

            for ch in channels_waveforms:
                # Ensure that the start of this pulse corresponds to the end of
                # the previous pulse for each channel
                if abs(pulse.t_start - t_pulse[ch]) > 1e-11:
                    raise ValueError(
                        f"Pulse {pulse}: pulses.t_start = {pulse.t_start} "
                        f"does not match {t_pulse[ch]}"
                    )

                channel_waveforms = channels_waveforms[ch]
                channel_sequence = channels_sequence[ch]

                # Check if each waveform already exists in list so that it's
                # only uploaded once
                for waveform in channel_waveforms:
                    # waveform_idx either gives the index in the list
                    # (approximately) corresponding to the waveform, or else None
                    waveform_idx = arreqclose_in_list(waveform, self.waveforms[ch],
                                                      rtol=1e-4, atol=1e-5)
                    # Only add waveforms that don't already exist
                    if waveform_idx is None:
                        self.waveforms[ch].append(waveform)

                # Finding the correct sequence idx for each item in
                # channel_sequence. By first adding waveforms and then
                # finding the correct sequence indices, we ensure that there
                # are no duplicate waveforms and each sequence idx is correct.
                for k, sequence_idx in enumerate(channel_sequence):
                    waveform = channel_waveforms[sequence_idx]
                    waveform_idx = arreqclose_in_list(waveform,
                                                      self.waveforms[ch],
                                                      rtol=1e-4, atol=1e-4)
                    # Update channel_sequence item to correct index
                    channel_sequence[k] = waveform_idx
                self.sequences[ch].extend(channel_sequence)

                # Increase t_pulse to match start of next pulses
                t_pulse[ch] += pulse.duration

        # Ensure that this channel ends at the end of the pulse sequence
        for ch in self.active_channels():
            assert abs(t_pulse[ch] - self.pulse_sequence.duration) < 1e-11, \
                f"Final pulse of channel {ch} ends at {t_pulse[ch]} " \
                f"instead of {self.pulse_sequence.duration}"

    def load_waveforms_sequences(self):
        """Load waveforms and sequences into the arbstudio

        If self.force_upload_waveform() is False, a check is performed on each
        waveform if they have already previously been uploaded. If all waveforms
        have already been uploaded, the waveforms are not uploaded.

        If any waveforms need to be uploaded, or if self.force_upload_waveform()
        is True, all waveforms are cleared and the waveforms are then uploaded.

        Todo:
            Only upload waveforms that have not previously been uploaded instead
            of uploading all waveforms if not all waveforms have been uploaded
        """
        for ch in self.active_channels():
            # Get corresponding instrument channel object
            channel = self.instrument.channels[ch]

            if not self.force_upload_waveform():
                # Check if all waveforms already exist on the arbstudio channel.
                # If so, do not upload waveforms
                channel_idxs = [
                    arreqclose_in_list(wf, channel.waveforms, rtol=1e-4, atol=1e-5)
                    for wf in self.waveforms[ch]
                ]

                if None not in channel_idxs:
                    # All waveforms are already uploaded, skip uploading waveforms
                    self.waveforms[ch] = channel.waveforms
                    # Remap sequences to existing waveforms
                    self.sequences[ch] = [
                        channel_idxs[sequence_idx]
                        for sequence_idx in self.sequences[ch]
                    ]
                    upload_waveforms = False
                    logger.debug('waveforms already uploaded, skipping upload')
                else:
                    upload_waveforms = True
            else:
                upload_waveforms = True

            if upload_waveforms:
                channel.clear_waveforms()
                for waveform in self.waveforms[ch]:
                    channel.add_waveform(waveform)
                channel.load_waveforms()

            # Add sequence to channel
            channel.sequence = self.sequences[ch]
            channel.load_sequence()


class SinePulseImplementation(PulseImplementation):
    pulse_class = SinePulse
    max_waveform_points = 300e3

    def target_pulse(self, pulse, interface, **kwargs):
        assert abs(pulse.frequency) > 100, "Pulse frequency must be above 100 Hz"

        targeted_pulse = super().target_pulse(pulse, interface, **kwargs)

        # Set final delay from interface parameter
        targeted_pulse.implementation.final_delay = interface.pulse_final_delay()
        return targeted_pulse

    def implement(self, sampling_rates, input_pulse_sequence, plot=False, **kwargs):
        """
        Implements the sine pulse for the ArbStudio for SingleConnection.
        Args:

        Returns:
            waveforms: {output_channel: waveforms} dictionary for each output
                channel, where each element in waveforms is a list
                containing the voltage levels of the waveform
            waveforms: {output_channel: sequence} dictionary for each
                output channel, where each element in sequence indicates the
                waveform that must be played after the trigger
        """
        # Find all trigger pulses occuring within this pulse
        trigger_pulses = input_pulse_sequence.get_pulses(
            t_start=('>', self.pulse.t_start), t_stop=('<', self.pulse.t_stop),
            trigger=True)
        assert len(trigger_pulses) == 0, \
            "Cannot implement sine pulse if the arbstudio receives intermediary triggers"

        if isinstance(self.pulse.connection, SingleConnection):
            channels = [self.pulse.connection.output['channel'].name]
        else:
            raise Exception(f"No implementation for connection {self.pulse.connection}")
<<<<<<< HEAD

        # assert self.pulse.frequency < min(sampling_rates[ch] for ch in channels)/2, \
        #     'Sine frequency is higher than the Nyquist limit for channels {channels}'

        assert self.pulse.frequency > 0, "Pulse frequency must be larger than zero."

        waveforms, sequences = {}, {}
        for ch in channels:
            sample_rate = sampling_rates[ch]
            points_per_period = int(sample_rate / self.pulse.frequency)
            points_per_period = points_per_period - points_per_period % 2

            if points_per_period > self.max_waveform_points:
                raise RuntimeError(
                    f"Sine waveform points {points_per_period} is above maximum "
                    f"{self.max_waveform_points}. Could not segment sine waveform"
                )
            elif points_per_period > 1000:
                # Temporarily modify pulse frequency to ensure waveforms have full period
                original_frequency = self.pulse.frequency
                modified_frequency = sample_rate / points_per_period
                self.pulse.frequency = modified_frequency

                t_list = self.pulse.t_start + np.arange(points_per_period) / sample_rate
                voltages = self.pulse.get_voltage(t_list)

                self.pulse.frequency = original_frequency
            else:
                periods = 50000 // points_per_period
                waveform_points = int(periods * points_per_period)
                t_list = self.pulse.t_start + np.arange(waveform_points) / sample_rate
                voltages = self.pulse.get_voltage(t_list)
=======

        waveforms, sequences = {}, {}
        for ch in channels:
            sample_rate = sampling_rates[ch]
            points_per_period = int(sample_rate / self.pulse.frequency)
            points_per_period = points_per_period - points_per_period % 2

            if points_per_period > self.max_waveform_points:
                raise RuntimeError(
                    f"Sine waveform points {points_per_period} is above maximum "
                    f"{self.max_waveform_points}. Could not segment sine waveform"
                )
            elif points_per_period > 1000:
                # Frequency is fairly low, so we can create a waveform consisting
                # of a single oscillation. We modify the frequency a tiny bit
                # to ensure that a full period exactly fits in the waveform.
                original_frequency = self.pulse.frequency
                modified_frequency = sample_rate / points_per_period
                self.pulse.frequency = modified_frequency

                t_list = self.pulse.t_start + np.arange(points_per_period) / sample_rate
                voltages = self.pulse.get_voltage(t_list)

                self.pulse.frequency = original_frequency
            else:
                # Pulse has a high frequency, so if we would put a single oscillation
                # in the waveform, the frequency might deviate significantly.
                # Instead, we add multiple oscillations, close to 50000 points
                # such that roughly an integer number of periods fit into the
                # waveform.
                # TODO improve by modifying the frequency
                periods = 50000 // points_per_period
                waveform_points = int(periods * points_per_period)
                t_list = self.pulse.t_start + np.arange(waveform_points) / sample_rate
                voltages = self.pulse.get_voltage(t_list)

            waveforms[ch] = [voltages]
            sequences[ch] = np.zeros(1, dtype=int)

        return waveforms, sequences


class MultiSinePulseImplementation(PulseImplementation):
    pulse_class = MultiSinePulse

    def target_pulse(self, pulse, interface, **kwargs):
        targeted_pulse = super().target_pulse(pulse, interface, **kwargs)

        # Set final delay from interface parameter
        targeted_pulse.implementation.final_delay = interface.pulse_final_delay()
        return targeted_pulse

    def implement(self, sampling_rates, input_pulse_sequence, plot=False, **kwargs):
        """
        Implements the multi sine pulse for the ArbStudio for SingleConnection.
        Args:

        Returns:
            waveforms: {output_channel: waveforms} dictionary for each output
                channel, where each element in waveforms is a list
                containing the voltage levels of the waveform
            waveforms: {output_channel: sequence} dictionary for each
                output channel, where each element in sequence indicates the
                waveform that must be played after the trigger
        """
        # Find all trigger pulses occurring within this pulse
        trigger_pulses = input_pulse_sequence.get_pulses(
            t_start=('>', self.pulse.t_start),
            t_stop=('<', self.pulse.t_stop),
            trigger=True)
        assert len(trigger_pulses) == 0, \
            "Cannot implement multi sine pulse if the Arbstudio receives intermediary triggers"

        if isinstance(self.pulse.connection, SingleConnection):
            channels = [self.pulse.connection.output['channel'].name]
        else:
            raise Exception(f"No implementation for connection {self.pulse.connection}")

        waveforms, sequences = {}, {}
        for ch in channels:
            total_points = self.pulse.duration * sampling_rates[ch]
            final_points = self.final_delay * sampling_rates[ch]
            # Waveform points subtract the final waveform delay
            waveform_points = int(round(total_points - final_points))

            # All waveforms must have an even number of points
            if waveform_points % 2:
                waveform_points -= 1

            t_list = self.pulse.t_start + np.arange(waveform_points) / sampling_rates[ch]
            voltages = self.pulse.get_voltage(t_list)

            waveforms[ch] = [voltages]
            sequences[ch] = np.zeros(1, dtype=int)

        return waveforms, sequences


class FrequencyRampPulseImplementation(PulseImplementation):
    pulse_class = FrequencyRampPulse

    def target_pulse(self, pulse, interface, **kwargs):
        targeted_pulse = super().target_pulse(pulse, interface, **kwargs)

        # Set final delay from interface parameter
        targeted_pulse.implementation.final_delay = interface.pulse_final_delay()
        return targeted_pulse

    def implement(self, sampling_rates, input_pulse_sequence, plot=False, **kwargs):
        """
        Implements the frequency ramp pulse for the ArbStudio for SingleConnection.
        Args:

        Returns:
            waveforms: {output_channel: waveforms} dictionary for each output
                channel, where each element in waveforms is a list
                containing the voltage levels of the waveform
            waveforms: {output_channel: sequence} dictionary for each
                output channel, where each element in sequence indicates the
                waveform that must be played after the trigger
        """
        # Find all trigger pulses occuring within this pulse
        trigger_pulses = input_pulse_sequence.get_pulses(
            t_start=('>', self.pulse.t_start),
            t_stop=('<', self.pulse.t_stop),
            trigger=True)
        assert len(trigger_pulses) == 0, \
            "Cannot implement frequency ramp pulse if the arbstudio receives intermediary triggers"

        if isinstance(self.pulse.connection, SingleConnection):
            channels = [self.pulse.connection.output['channel'].name]
        else:
            raise Exception(f"No implementation for connection {self.pulse.connection}")

        assert self.pulse.frequency_start > 0 and \
               self.pulse.frequency_stop > 0, "Start and stop frequencies in pulse must be larger than zero."

        waveforms, sequences = {}, {}
        for ch in channels:
            total_points = self.pulse.duration * sampling_rates[ch]
            final_points = self.final_delay * sampling_rates[ch]
            # Waveform points subtract the final waveform delay
            waveform_points = int(round(total_points - final_points))

            # All waveforms must have an even number of points
            if waveform_points % 2:
                waveform_points -= 1

            t_list = self.pulse.t_start + np.arange(waveform_points) / sampling_rates[ch]
            voltages = self.pulse.get_voltage(t_list)
>>>>>>> 601ea9a9

            waveforms[ch] = [voltages]
            sequences[ch] = np.zeros(1, dtype=int)

        return waveforms, sequences


class DCPulseImplementation(PulseImplementation):
    # Number of points in a waveform (must be at least 4)
    pulse_class = DCPulse
    pts = 4

    def implement(self, input_pulse_sequence, **kwargs):
        """
        Implements the DC pulses for the ArbStudio for SingleConnection. If
        the input pulse sequence contains triggers in between the DC pulse,
        the output sequence will repeat the waveform multiple times

        Args:
            input_pulse_sequence: Arbstudio input pulsesfrom which the
                triggering determines how how often the sequence repeats the
                waveform

        Returns:
            waveforms: {output_channel: waveforms} dictionary for each output
                channel, where each element in waveforms is a list
                containing the voltage levels of the waveform.
            waveforms: {output_channel: sequence} dictionary for each
                output channel, where each element in sequence indicates the
                waveform that must be played after the trigger
        """

        # Find all trigger pulses occuring within this pulse
        trigger_pulses = input_pulse_sequence.get_pulses(
            t_start=('>', self.pulse.t_start),
            t_stop=('<', self.pulse.t_stop),
            trigger=True)

        # Arbstudio requires a minimum of four points to be returned
        if isinstance(self.pulse.connection, SingleConnection):
            channels = [self.pulse.connection.output['channel'].name]
        else:
            raise Exception(f"No implementation for connection "
                            f"{self.pulse.connection}")

        waveforms = {ch: [np.ones(self.pts) * self.pulse.amplitude]
                     for ch in channels}
        sequences = {ch: np.zeros(len(trigger_pulses) + 1, dtype=int)
                     for ch in channels}

        return waveforms, sequences


class DCRampPulseImplementation(PulseImplementation):
    pulse_class = DCRampPulse

    def target_pulse(self, pulse, interface, **kwargs):
        targeted_pulse = super().target_pulse(pulse, interface, **kwargs)

        # Set final delay from interface parameter
        targeted_pulse.implementation.final_delay = interface.pulse_final_delay()
        return targeted_pulse

    def implement(self, sampling_rates, input_pulse_sequence, **kwargs):
        """
        Implements the DC pulses for the ArbStudio for SingleConnection and
        CombinedConnection. For a CombinedConnection, it weighs the DC pulses
        amplitude by the corresponding channel scaling factor (default 1).
        Args:

        Returns:
            waveforms: {output_channel: waveforms} dictionary for each output
                channel, where each element in waveforms is a list
                containing the voltage levels of the waveform
            waveforms: {output_channel: sequence} dictionary for each
                output channel, where each element in sequence indicates the
                waveform that must be played after the trigger
        """
        # Find all trigger pulses occuring within this pulse
        trigger_pulses = input_pulse_sequence.get_pulses(
            t_start=('>', self.pulse.t_start),
            t_stop=('<', self.pulse.t_stop),
            trigger=True)
        assert len(trigger_pulses) == 0, \
            "Cannot implement DC ramp pulse if the arbstudio receives " \
            "intermediary triggers"

        if isinstance(self.pulse.connection, SingleConnection):
            channels = [self.pulse.connection.output['channel'].name]
        else:
            raise Exception(f"No implementation for connection {self.pulse.connection}")

        waveforms, sequences = {}, {}
        for ch in channels:
            total_points = self.pulse.duration * sampling_rates[ch]
            final_points = self.final_delay * sampling_rates[ch]
            # Waveform points subtract the final waveform delay
            waveform_points = int(round(total_points - final_points))

            # All waveforms must have an even number of points
            if waveform_points % 2:
                waveform_points -= 1

            waveforms[ch] = [np.linspace(self.pulse.amplitude_start,
                                         self.pulse.amplitude_stop,
                                         waveform_points)]
            sequences[ch] = np.zeros(1, dtype=int)

        return waveforms, sequences


class MarkerPulseImplementation(PulseImplementation):
    pulse_class = MarkerPulse
    pts = 4

    def implement(self, sampling_rates, input_pulse_sequence, **kwargs):
        """
        Implements the DC pulses for the ArbStudio for SingleConnection. If
        the input pulse sequence contains triggers in between the DC pulse,
        the output sequence will repeat the waveform multiple times

        Args:
            input_pulse_sequence: Arbstudio input pulsesfrom which the
                triggering determines how how often the sequence repeats the
                waveform

        Returns:
            waveforms: {output_channel: waveforms} dictionary for each output
                channel, where each element in waveforms is a list
                containing the voltage levels of the waveform
            waveforms: {output_channel: sequence} dictionary for each
            output channel, where each element in sequence indicates the
            waveform that must be played after the trigger
        """

        # Find all trigger pulses occuring within this pulse
        trigger_pulses = input_pulse_sequence.get_pulses(
            t_start=('>', self.pulse.t_start),
            t_stop=('<', self.pulse.t_stop),
            trigger=True)

        # Arbstudio requires a minimum of four points to be returned
        if isinstance(self.pulse.connection, SingleConnection):
            channels = [self.pulse.connection.output['channel'].name]
        else:
            raise Exception(f"No implementation for connection "
                            f"{self.pulse.connection}")

        waveforms = {ch: [np.ones(self.pts) * self.pulse.amplitude]
                     for ch in channels}
        sequences = {ch: np.zeros(len(trigger_pulses) + 1, dtype=int)
                     for ch in channels}

        return waveforms, sequences


class TriggerPulseImplementation(PulseImplementation):
    pulse_class = TriggerPulse
    # TODO add implement method<|MERGE_RESOLUTION|>--- conflicted
+++ resolved
@@ -1,24 +1,15 @@
 import numpy as np
 import logging
 from typing import List
-import time
 
 from silq.instrument_interfaces import InstrumentInterface, Channel
 from silq.meta_instruments.layout import SingleConnection
 from silq.pulses import Pulse, DCPulse, DCRampPulse, TriggerPulse, SinePulse, \
-<<<<<<< HEAD
-    PulseImplementation, MarkerPulse
-from silq import config
-from silq.tools.pulse_tools import pulse_to_waveform_sequence
-
-from qcodes.utils.helpers import arreqclose_in_list
-=======
     MultiSinePulse, FrequencyRampPulse, PulseImplementation, MarkerPulse
 
 from qcodes.utils.helpers import arreqclose_in_list
 from qcodes.instrument.parameter import Parameter
 from qcodes.instrument.parameter_node import parameter
->>>>>>> 601ea9a9
 
 
 logger = logging.getLogger(__name__)
@@ -76,13 +67,9 @@
         # TODO check Arbstudio output TTL high voltage
 
         self.pulse_implementations = [SinePulseImplementation(
-<<<<<<< HEAD
-            pulse_requirements=[('frequency', {'min': 1e2, 'max': 125e6})]),
-=======
             pulse_requirements=[('frequency', {'min': -125e6, 'max': 125e6})]),
             MultiSinePulseImplementation(),
             FrequencyRampPulseImplementation(),
->>>>>>> 601ea9a9
             DCPulseImplementation(),
             DCRampPulseImplementation(),
             MarkerPulseImplementation(),
@@ -122,8 +109,8 @@
     def active_channels_get(self, parameter) -> List[str]:
         """Get all active channels used in pulses"""
         # Transform into set to ensure that elements are unique
-        active_channels = list(set(active_channels))
-        return active_channels
+        return list({pulse.connection.output['channel'].name
+                     for pulse in self.pulse_sequence})
 
     @property
     def active_channels_id(self):
@@ -180,16 +167,7 @@
                     # Next pulse starts some time after the current point in time.
                     # Add DC pulse at amplitude zero to bridge the gap
                     dc_pulse = self.get_pulse_implementation(
-<<<<<<< HEAD
-                        DCPulse(
-                            'final_pulse',
-                            t_start=t,
-                            t_stop=self.pulse_sequence.duration,
-                            amplitude=0,
-                            connection=connection)
-=======
                         DCPulse(t_start=t, t_stop=pulse.t_start, amplitude=0, connection=connection)
->>>>>>> 601ea9a9
                     )
                     self.pulse_sequence.add(dc_pulse)
 
@@ -266,24 +244,9 @@
         self.targeted_pulse_sequence = self.pulse_sequence
         self.targeted_input_pulse_sequence = self.input_pulse_sequence
 
-        # targeted_pulse_sequence is the pulse sequence that is currently setup
-        self.targeted_pulse_sequence = self.pulse_sequence
-        self.targeted_input_pulse_sequence = self.input_pulse_sequence
-
     def start(self):
         """Start instrument"""
-<<<<<<< HEAD
-        try:
-            self.instrument.run(channels=[self._channels[channel].id for channel in
-                                          self.active_channels()])
-        except AssertionError:
-            logger.error('Driver connection error when starting arbstudio, retrying.')
-            time.sleep(3)
-            self.instrument.run(channels=[self._channels[channel].id for channel in
-                                          self.active_channels()])
-=======
         self.instrument.run(channels=self.active_channels_id)
->>>>>>> 601ea9a9
 
     def stop(self):
         """Stop instrument"""
@@ -469,40 +432,6 @@
             channels = [self.pulse.connection.output['channel'].name]
         else:
             raise Exception(f"No implementation for connection {self.pulse.connection}")
-<<<<<<< HEAD
-
-        # assert self.pulse.frequency < min(sampling_rates[ch] for ch in channels)/2, \
-        #     'Sine frequency is higher than the Nyquist limit for channels {channels}'
-
-        assert self.pulse.frequency > 0, "Pulse frequency must be larger than zero."
-
-        waveforms, sequences = {}, {}
-        for ch in channels:
-            sample_rate = sampling_rates[ch]
-            points_per_period = int(sample_rate / self.pulse.frequency)
-            points_per_period = points_per_period - points_per_period % 2
-
-            if points_per_period > self.max_waveform_points:
-                raise RuntimeError(
-                    f"Sine waveform points {points_per_period} is above maximum "
-                    f"{self.max_waveform_points}. Could not segment sine waveform"
-                )
-            elif points_per_period > 1000:
-                # Temporarily modify pulse frequency to ensure waveforms have full period
-                original_frequency = self.pulse.frequency
-                modified_frequency = sample_rate / points_per_period
-                self.pulse.frequency = modified_frequency
-
-                t_list = self.pulse.t_start + np.arange(points_per_period) / sample_rate
-                voltages = self.pulse.get_voltage(t_list)
-
-                self.pulse.frequency = original_frequency
-            else:
-                periods = 50000 // points_per_period
-                waveform_points = int(periods * points_per_period)
-                t_list = self.pulse.t_start + np.arange(waveform_points) / sample_rate
-                voltages = self.pulse.get_voltage(t_list)
-=======
 
         waveforms, sequences = {}, {}
         for ch in channels:
@@ -653,7 +582,6 @@
 
             t_list = self.pulse.t_start + np.arange(waveform_points) / sampling_rates[ch]
             voltages = self.pulse.get_voltage(t_list)
->>>>>>> 601ea9a9
 
             waveforms[ch] = [voltages]
             sequences[ch] = np.zeros(1, dtype=int)
