import os
import numpy as np
from collections import OrderedDict as od, Iterable
import logging
from copy import copy
import traceback
import pickle, dill
import time
from typing import Union, List, Sequence, Dict, Any
import h5py
from pathlib import Path

import silq
from silq.instrument_interfaces.interface import InstrumentInterface, Channel
from silq.pulses.pulse_modules import PulseSequence
from silq.pulses.pulse_types import Pulse, MeasurementPulse

import qcodes as qc
from qcodes.instrument.parameter import Parameter
from qcodes import Instrument, FormatLocation, MatPlot
from qcodes.loops import ActiveLoop
from qcodes.utils import validators as vals
from qcodes.data.io import DiskIO
from qcodes.data.hdf5_format import HDF5Format
from qcodes.utils import PerformanceTimer

logger = logging.getLogger(__name__)

# Set of valid connection conditions for satisfies_conditions. These are
# useful when multiple objects have distinct satisfies_conditions kwargs
connection_conditions = ['input_arg', 'input_instrument', 'input_channel',
                         'input_interface', 'output_arg', 'output_instrument',
                         'output_channel', 'output_interface', 'trigger',
                         'trigger_start']


class Connection:
    """Connection base class for connections between interfaces (instruments).

    Args:
        scale: Whether there is a scaling factor between output and input.
            Scale 1/x means the signal at the input is x times lower than
            emitted from the output
    """
    def __init__(self, scale: float = None, label: str = None):

        self.input = {}
        self.output = {}
        self.scale = scale
        self.label = label

    def __eq__(self, other):
        if isinstance(other, self.__class__):
            return self.__dict__ == other.__dict__
        else:
            return False

    def __ne__(self, other):
        """Define a non-equality test"""
        return not self.__eq__(other)

    def __hash__(self):
        """Define custom hash, used for creating a set of unique elements."""
        dict_items = {}
        for k, v in self.__dict__.items():
            if isinstance(v, dict):
                # Dicts cannot be hashed, and must be converted
                v = tuple(sorted(v.items()))
            dict_items[k] = v
        return hash(tuple(sorted(dict_items)))

    def target_pulse(self,
                     pulse: Pulse):
        """Target pulse to connection.

        Used to apply modifications such as an amplitude scale.

        Note:
            The pulse should be copied, and modifications applied to the copy.
        """
        raise NotImplementedError()

    def satisfies_conditions(self,
                             input_instrument: str = None,
                             input_channel: Union[Channel, str] = None,
                             input_interface: InstrumentInterface = None,
                             output_instrument: str = None,
                             output_channel: Union[Channel, str] = None,
                             output_interface: InstrumentInterface = None,
                             **kwargs) -> bool:
        """Checks if this connection satisfies conditions.

        Args:
            output_interface: Connection must have output_interface object
            output_instrument: Connection must have output_instrument name
            output_channel: Connection must have output_channel
                (either Channel object, or channel name)
            input_interface: Connection must have input_interface object
            input_instrument: Connection must have input_instrument name
            input_channel: Connection must have input_channel
                (either Channel object, or channel name)

        Returns:
            True if the connection satisfies conditions

        Note:
            instrument/channel args can also be lists of elements. If so,
                condition is satisfied if connection property is in list.
        """
        # Convert interfaces to their underlying instruments
        if output_interface is not None:
            output_instrument = output_interface.instrument_name()
        if input_interface is not None:
            input_instrument = input_interface.instrument_name()

        # Change instruments and channels into lists
        if not (output_instrument is None or type(output_instrument) is list):
            output_instrument = [output_instrument]
        if not (input_instrument is None or type(input_instrument) is list):
            input_instrument = [input_instrument]
        if not (output_channel is None or type(output_channel) is list):
            output_channel = [output_channel]
        if not (input_channel is None or type(input_channel) is list):
            input_channel = [input_channel]

        # If channel is an object, convert to its name
        if output_channel is not None:
            output_channel = [ch.name if isinstance(ch, Channel) else ch
                              for ch in output_channel]
        if input_channel is not None:
            input_channel = [ch.name if isinstance(ch, Channel) else ch
                             for ch in input_channel]

        # Test conditions
        if (output_instrument is not None) and \
                (('instrument' not in self.output) or
                (self.output['instrument'] not in output_instrument)):
            return False
        elif (output_channel is not None) and \
                (('channel' not in self.output) or
                     (self.output['channel'].name not in output_channel)):
            return False
        elif (input_instrument is not None) and \
                (('instrument' not in self.input) or
                     (self.input['instrument'] not in input_instrument)):
            return False
        elif (input_channel is not None) and \
                (('channel' not in self.input) or
                     (self.input['channel'].name not in input_channel)):
            return False
        else:
            return True


class SingleConnection(Connection):
    """Class representing a single connection between instrument channels.

    Args:
        output_instrument: Name of output instrument.
        output_channel: Output channel object.
        input_instrument: Name of output instrument.
        input_channel: Input channel object.
        trigger: Sets the output channel to trigger the input instrument.
        trigger_start: The output only triggers at the start of the
            `PulseSequence`. Ignored if trigger == False
        acquire: Sets if this connection is used for acquisition.
        software: Sets if this connection is a software connection.
            This is used for cases such as software triggering.
    """
    def __init__(self,
                 output_instrument: str,
                 output_channel: Channel,
                 input_instrument: str,
                 input_channel: Channel,
                 trigger: bool = False,
                 trigger_start: bool = False,
                 acquire: bool = False,
                 software: bool = False,
                 **kwargs):
        # TODO add optionality of having multiple channels connected.
        # TODO Add mirroring of other channel.
        super().__init__(**kwargs)

        self.output['instrument'] = output_instrument
        self.output['channel'] = output_channel
        self.output['str'] = f'{output_instrument}.{output_channel.name}'

        self.input['instrument'] = input_instrument
        self.input['channel'] = input_channel
        self.input['str'] = f'{input_instrument}.{input_channel.name}'

        self.trigger = trigger
        self.trigger_start = trigger_start
        # TODO add this connection to input_instrument.trigger

        self.acquire = acquire
        self.software = software

    def __repr__(self):
        output_str = "Connection("
        if self.label:
            output_str += f'{self.label}: '
        output_str += f"{{{self.output['str']}->{self.input['str']}}}"
        if self.trigger:
            output_str += ', trigger'
            if self.trigger_start:
                output_str += ' start'
        if self.acquire:
            output_str += ', acquire'
        if self.software:
            output_str += ', software'
        output_str += ')'
        return output_str

    def target_pulse(self,
                     pulse: Pulse,
                     apply_scale: bool = True,
                     copy_pulse: bool = True) -> Pulse:
        """Targets a pulse to this connection.

        During connection targeting, the pulse is copied and its properties
        modified for a specific connection. This includes applying a any scale
        to the pulse amplitude, and adding the connection to
        ``Pulse.connection``.

        Args:
            pulse: Pulse to be targeted
            apply_scale: Divide ``Pulse.amplitude`` by connection scale.
            copy_pulse: Copy pulse before targeting
                If set to True, a new object is created, and all properties
                are fixed (not dependent on other pulses).

        Returns:
            Targeted (copy of) pulse

        Note:
            If scale is applied, the attributes ``amplitude``,
            ``amplitude_start``, and ``amplitude_stop`` are scaled.
        """
        if copy_pulse:
            targeted_pulse = copy(pulse)
        else:
            targeted_pulse = pulse
        targeted_pulse.connection = self
        if apply_scale and self.scale is not None:
            for attr in ['amplitude', 'amplitude_start', 'amplitude_stop']:
                if hasattr(pulse, attr):
                    val = getattr(pulse, attr)
                    setattr(targeted_pulse, attr, val / self.scale)
        return targeted_pulse

    def satisfies_conditions(self,
                             output_arg: str = None,
                             input_arg: str = None,
                             trigger: bool = None,
                             trigger_start: bool = None,
                             acquire: bool = None,
                             software: bool = None,
                             **kwargs) -> bool:
        """Checks if this connection satisfies conditions.

        Args:
            output_arg: Connection must have output '{instrument}.{channel}'
            output_interface: Connection must have output_interface object
            output_instrument: Connection must have output_instrument name
            output_channel: Connection must have output_channel
                (either Channel object, or channel name)
            input_arg: Connection must have input '{instrument}.{channel}'
            input_interface: Connection must have input_interface object
            input_instrument: Connection must have input_instrument name
            input_channel: Connection must have input_channel
                (either Channel object, or channel name)
            trigger: Connection is used for triggering
            acquire: Connection is used for acquisition
            software: Connection is not an actual hardware connection. Used
                when a software trigger needs to be sent

        Returns:
            True if connection satisfies conditions

        Note:
            All instrument/channel args can also be lists of elements. If so,
                condition is satisfied if connection property is in list

        """
        if output_arg is not None:
            if not isinstance(output_arg, str):
                # output_arg is of wrong type (probably CombinedConnection)
                return False
            if not self.output['str'] == output_arg:
                return False

        if input_arg is not None:
            if not isinstance(input_arg, str):
                # input_arg is of wrong type (probably CombinedConnection)
                return False
            if not self.input['str'] == input_arg:
                return False

        if not super().satisfies_conditions(**kwargs):
            return False
        elif trigger is not None and self.trigger != trigger:
            return False
        elif trigger_start is not None and self.trigger_start != trigger_start:
            return False
        elif acquire is not None and self.acquire != acquire:
            return False
        elif software is not None and self.software != software:
            return False
        else:
            return True


class CombinedConnection(Connection):
    """Class used to combine multiple SingleConnections.

    The CombinedConnection is most useful for when multiple connections
    are often used together, such as when using compensated pulses.

    Args:
        connections: `SingleConnection` list to combine
        scale: List specifying the value by which the amplitude of a pulse
            should be scaled for each connection (by default no scaling).
        **kwargs: Additional Connection keyword arguments.
    """
    def __init__(self,
                 connections: List[SingleConnection],
                 label: str = None,
                 scale: List[float] = None,
                 **kwargs):
        super().__init__(scale=scale, label=label)
        self.connections = connections

        self.output['str'] = [connection.output['str']
                              for connection in connections]
        self.output['instruments'] = list(set([connection.output['instrument']
                                               for connection in connections]))
        if len(self.output['instruments']) == 1:
            self.output['instrument'] = self.output['instruments'][0]
            self.output['channels'] = list(set([connection.output['channel']
                                                for connection in connections]))

        self.input['str'] = [connection.input['str']
                             for connection in connections]
        self.input['instruments'] = list(set([connection.input['instrument']
                                              for connection in connections]))
        if len(self.input['instruments']) == 1:
            self.input['instrument'] = self.input['instruments'][0]
            self.input['channels'] = list(set([connection.input['channel']
                                               for connection in connections]))

        self.trigger = False
        self.trigger_start = False

    def __repr__(self):
        output = 'CombinedConnection'
        if self.label:
            output += f' {self.label}: '
        for connection in self.connections:
            output += '\n\t' + repr(connection)
        return output

    def target_pulse(self,
                     pulse: Pulse) -> List[Pulse]:
        """Targets a pulse to the combined connection.

        This creates a copy of the pulse for each connection, applies the
        respective scale, and further lets each of the connections target the
        respective pulse.

        Args:
            pulse: Pulse to be targeted

        Returns:
            pulses: List of pulses for each of the connections
        """
        pulses = []
        for k, connection in enumerate(self.connections):
            targeted_pulse = copy(pulse)
            for attr in ['amplitude', 'amplitude_start', 'amplitude_stop']:
                if hasattr(pulse, attr):
                    val = getattr(pulse, attr)
                    if isinstance(val, Iterable):
                        if k < len(getattr(pulse, attr)):
                            setattr(targeted_pulse, attr, val[k])
                        else:
                            setattr(targeted_pulse, attr, val[0])
                    elif self.scale is not None:
                        setattr(targeted_pulse, attr, val * self.scale[k])
            targeted_pulse = connection.target_pulse(targeted_pulse,
                                                     copy_pulse=False)
            pulses.append(targeted_pulse)
        return pulses

    def satisfies_conditions(self,
                             output_arg: str = None,
                             input_arg: str = None,
                             trigger: bool = None,
                             trigger_start: bool = None,
                             acquire: bool = None,
                             **kwargs):
        """Checks if this connection satisfies conditions

        Args:
            output_arg: list of SingleConnection output_args, each of which
                has the form '{instrument}.{channel}. Must have equal number
                of elements as underlying connections. Can be combined with
                input_arg, in which case the first element of output_arg and
                input_arg are assumed to belong to the same underlying
                connection.
            output_interface: Connection must have output_interface
            output_instrument: Connection must have output_instrument name
            output_channel: Connection must have output_channel
                (either Channel object, or channel name)
            input_arg: list of SingleConnection input_args, each of which
                has the form '{instrument}.{channel}. Must have equal number
                of elements as underlying connections. Can be combined with
                output_arg, in which case the first element of output_arg and
                input_arg are assumed to belong to the same underlying
                connection.
            input_interface: Connection must have input_interface
            input_instrument: Connection must have input_instrument name
            input_channel: Connection must have input_channel.
                (either Channel object, or channel name)
            trigger: Connection is used for triggering
            trigger_start:
            acquire: Connection is used for acquisition

        Returns:
            Bool depending on if the connection satisfies conditions
        """

        if output_arg is not None:
            if not isinstance(output_arg, list):
                # output_arg is not a list (probably str for SingleConnection)
                return False
            if not len(output_arg) == len(self.connections):
                return False

        if input_arg is not None:
            if not isinstance(input_arg, list):
                # input_arg is not a list (probably str for SingleConnection)
                return False
            if not len(input_arg) == len(self.connections):
                return False

        if output_arg is not None and input_arg is not None:
            for connection in self.connections:
                # Check for each connection if there is an output/input
                # combination that satisfies conditions
                if not any(connection.satisfies_conditions(output_arg=output,
                                                           input_arg=input)
                           for output, input in zip(output_arg, input_arg)):
                    return False
        elif output_arg is not None:
            for connection in self.connections:
                # Check for each connection if there is an output that satisfies conditions
                if not any(connection.satisfies_conditions(output_arg=output)
                           for output in output_arg):
                    return False
        elif input_arg is not None:
            for connection in self.connections:
                # Check for each connection if there is an input that satisfies conditions
                if not any(connection.satisfies_conditions(input_arg=input)
                           for input in input_arg):
                    return False

        if not super().satisfies_conditions(**kwargs):
            return False
        elif trigger is not None:
            return False
        elif trigger_start is not None:
            return False
        elif acquire is not None and self.acquire != acquire:
            return False
        else:
            return True


class Layout(Instrument):
    """Global pulse sequence controller of instruments via interfaces.

    The Layout contains a representation of the experimental layout, i.e. it
    has a list of the instruments in the experimental setup, and the physical
    connectivity between the instrument channels. Knowledge of the instruments
    and their connectivity allows the layout to target a generic
    setup-independent `PulseSequence` to one that is specific to the
    experimental layout. Each `Pulse` is passed along to the relevant
    `InstrumentInterface` of instruments, as well as additional pulses,
    such as triggering pulses.

    One the instrument interfaces has received the pulses it is supposed to
    apply, it can convert these into instrument commands during the setup phase.
    Once all instruments have been setup, the resulting output and acquisition
    of the instruments should match that of the pulse sequence.

    Args:
        name: Name of Layout instrument.
        instrument_interfaces: List of all instrument interfaces
        store_pulse_sequences_folder: Folder in which to store a copy of any
            pulse sequence that is targeted. Pulse sequences are stored as
            pickles, and can be used to trace back measurement parameters.
        **kwargs: Additional kwargs passed to Instrument
    """

    # Targeted pulse sequence whose duration exceeds this will raise an error
    maximum_pulse_sequence_duration = 25

    def __init__(self, name: str = 'layout',
                 instrument_interfaces: List[InstrumentInterface] = [],
                 store_pulse_sequences_folder: Union[bool, None] = None,
                 **kwargs):
        super().__init__(name, **kwargs)

        # Add interfaces for each instrument to self.instruments
        self._interfaces = {interface.instrument_name(): interface
                            for interface in instrument_interfaces}

        self.connections = []

        self.add_parameter('instruments',
                           get_cmd=lambda: list(self._interfaces.keys()),
                           docstring='List of instrument names. Can only be '
                                     'retrieved. To set, update layout._interfaces')
        self.add_parameter('primary_instrument',
                           get_cmd=None,
                           set_cmd=self._set_primary_instrument,
                           vals=vals.Enum(*self._interfaces.keys()),
                           docstring='Name of primary instrument, usually the '
                                     'instrument that performs triggering')

        self.add_parameter('acquisition_instrument',
                           set_cmd=None,
                           initial_value=None,
                           vals=vals.Enum(*self._interfaces.keys()),
                           docstring='Name of instrument that acquires data')
        self.add_parameter('acquisition_channels',
                           set_cmd=None,
                           vals=vals.Lists(),
                           docstring='List of acquisition channels to acquire. '
                                     'Each element in the list should be a '
                                     'tuple (ch_name, ch_label), where ch_name '
                                     'is a channel of the acquisition interface, '
                                     'and ch_label is a given label for that '
                                     'channel (e.g. "output").')

        self.add_parameter(name='samples',
                           set_cmd=None,
                           initial_value=1,
                           docstring='Number of times to acquire the pulse sequence')

        self.add_parameter(name='active',
                           set_cmd=None,
                           initial_value=False,
                           vals=vals.Bool(),
                           docstring='Whether the pulse sequence is being executed. '
                                     'Can be started/stopped via layout.start/layout.stop')

        self.add_parameter('save_trace_channels',
                           set_cmd=None,
                           initial_value=['output'],
                           vals=vals.Lists(vals.Strings()),
                           docstring='List of channel labels to acquire. '
                                     'Channel labels are defined in '
                                     'layout.acquisition_channels')
        self.is_acquiring = Parameter(
            set_cmd=None,
            initial_value=False,
            docstring="Whether or not the Layout is performing an acquisition. "
                      "Ensures no two acquisitions are run simultaneously.")

        # Untargeted pulse_sequence, can be set via layout.pulse_sequence
        self._pulse_sequence = None

        # Targeted pulse sequence, which is generated after targeting
        # layout.pulse_sequence
        self.targeted_pulse_sequence = None

        # Handle saving of pulse sequence
        if store_pulse_sequences_folder is not None:
            self.store_pulse_sequences_folder = store_pulse_sequences_folder
        elif silq.config.properties.get('store_pulse_sequences_folder') is not None:
            self.store_pulse_sequences_folder = \
                silq.config.properties.store_pulse_sequences_folder
        else:
            self.store_pulse_sequences_folder = None
        self._pulse_sequences_folder_io = DiskIO(store_pulse_sequences_folder)

        # Shapes of pulse traces, dict of form {pulse_name: {ch_label: shape}}
        self.acquisition_shapes = {}

        # HDF5 files for saving of traces in a loop. One per AcquisitionParameter
        self.trace_files = {}

        # Dictionary for storing all performance timings
        self.timings = PerformanceTimer()

    @property
    def pulse_sequence(self):
        """Target pulse sequence by distributing its pulses to interfaces.

        Each pulse is directed to a connection, either provided by
        ``Pulse.connection`` or ``Pulse.connection_label``.

        Args:
            pulse_sequence: Pulse sequence to be targeted

        Raises:
            AssertionError
                Value passed is not valid pulse sequence
        """
        return self._pulse_sequence

    @pulse_sequence.setter
    def pulse_sequence(self, pulse_sequence):
        assert isinstance(pulse_sequence, PulseSequence), \
            "Can only set layout.pulse_sequence to a PulseSequence"

        # Target pulse_sequence, distributing pulses to interfaces
        self._target_pulse_sequence(pulse_sequence)


    @property
    def acquisition_interface(self):
        """AcquisitionInterface: interface for acquisition instrument

        Acquisition instrument given by parameter

        Returns:
            Acquisition InstrumentInterface
        """
        if self.acquisition_instrument() is not None:
            return self._interfaces[self.acquisition_instrument()]
        else:
            return None

    @property
    def sample_rate(self):
        """Union[float, None]: Acquisition sample rate

        If `Layout.acquisition_interface` is not setup, return None

        """
        if self.acquisition_interface is not None:
            return self.acquisition_interface.sample_rate()
        else:
            return None

    def add_connection(self,
                       output_arg: str,
                       input_arg: str,
                       **kwargs):
        """Creates a `SingleConnection` between two instrument interface
           channels.

        Args:
            output_arg: "{instrument}_{channel}" string for connection output.
            input_arg: "{instrument}_{channel}" string for connection input.
            **kwargs: Additional init options for the SingleConnection.

        Returns:
            SingleConnection object

        Notes:
            Both the output and input instruments must already have a
              corresponding interface which should have been passed when
              creating the Layout.

        """
        output_instrument, output_channel_name = output_arg.split('.')
        output_interface = self._interfaces[output_instrument]
        output_channel = output_interface.get_channel(output_channel_name)

        input_instrument, input_channel_name = input_arg.split('.')
        input_interface = self._interfaces[input_instrument]
        input_channel = input_interface.get_channel(input_channel_name)

        connection = SingleConnection(output_instrument=output_instrument,
                                      output_channel=output_channel,
                                      input_instrument=input_instrument,
                                      input_channel=input_channel,
                                      **kwargs)
        self.connections += [connection]
        return connection

    def combine_connections(self,
                            *connections: Sequence[SingleConnection],
                            **kwargs):
        """Combines multiple `SingleConnection` into a `CombinedConnection`.

        This is useful for cases such as when pulses are by default directed to
        multiple connections, e.g. compensated pulses.
        Combined connection is also added to list of existing connections.

        Args:
            *connections: SingleConnections to be combined
            **kwargs: Additional kwargs for CombinedConnection

        Returns:
            CombinedConnection object combining single connections

        """
        connection = CombinedConnection(connections=connections, **kwargs)
        self.connections.append(connection)
        return connection

    def load_connections(self, filepath: Union[str, None] = None,
                         connections_dicts: list = None):
        """Load connections from config or file

        Args:
            filepath: Path to JSON file containing JSON representation of
                connections. If None, ``qc.config.user.connections`` is used.
            connections_dicts: dict to load connections from.
        Returns:
            List[Connection]: Loaded connections

        Raises:
            RuntimeError
                No filepath provided and no connections in config.

        Note:
            Please see other Experiment folder configs for JSON syntax.

        Todo:
            Write documentation/function for how to create JSON connection list.
        """
        self.connections.clear()
        if filepath is not None:
            import os, json
            if not os.path.isabs(filepath):
                # relative path is wrt silq base directory
                filepath = os.path.join(silq.get_SilQ_folder(), filepath)
            with open(filepath, "r") as fp:
                connections = json.load(fp)
        elif connections_dicts is not None:
            connections = connections_dicts
        else:
            connections = silq.config.get('connections', None)
            if connections is None:
                raise RuntimeError('No connections found in config.user')

        for connection in connections:
            # Create a copy of connection, else it changes the config
            connection = connection.copy()
            if 'combine' in connection:
                # Create CombinedConnection. connection['combine'] consists of
                # (output_arg, input_arg) combinations of the SingleConnections
                combined_args = connection.pop('combine')
                # Must add actual Connection objects, so retrieving them from
                #  Layout
                nested_connections = [self.get_connection(output_arg=output_arg,
                                                          input_arg=input_arg)
                                      for output_arg, input_arg in combined_args]
                # Remaining properties in connection dict are kwargs
                self.combine_connections(*nested_connections, **connection)
            else:
                # Properties in connection dict are kwargs
                self.add_connection(**connection)

        return self.connections

    def get_connections(self,
                        connection: Connection = None,
                        output_arg: str = None,
                        output_interface: InstrumentInterface = None,
                        output_instrument: Instrument = None,
                        output_channel: Union[Channel, str] = None,
                        input_arg: str = None,
                        input_interface: InstrumentInterface = None,
                        input_instrument: Instrument = None,
                        input_channel: Union[Channel, str] = None,
                        trigger: bool = None,
                        trigger_start: bool = None,
                        acquire: bool = None,
                        software: bool = None) -> List[Connection]:
        """Get all connections that satisfy connection conditions

        Only conditions that have been set to anything other than None are used.

        Args:
            connection: Specific connection to be checked. If the connection
                is in layout.connections, it returns a list with the connection.
                Can be useful when `Pulse`.connection_requirements needs a
                specific connection. If provided, all other conditions are
                ignored.
            output_arg: string representation of output.

                - SingleConnection has form '{instrument}.{channel}'
                - CombinedConnection is list of SingleConnection output_args,
                  which must have equal number of elements as underlying
                  connections. Can be combined with input_arg, in which
                  case the first element of output_arg and input_arg are
                  assumed to belong to the same underlying connection.

            output_interface: Connections must have output_interface object
            output_instrument: name of output instrument
            output_channel: either Channel or channel name
            input_arg: string representation of input.

                - SingleConnection has form ``{instrument}.{channel}``
                - CombinedConnection is list of SingleConnection output_args,
                  which must have equal number of elements as underlying
                  connections. Can be combined with output_arg, in which
                  case the first element of output_arg and input_arg are
                  assumed to belong to the same underlying connection.

            input_interface: Connections must have input_interface object
            input_instrument: Connections must have input_instrument name
            input_channel: either Channel or channel name
            trigger: Connection is used for triggering
            trigger_start: Connection is used for triggering, but can only
                trigger at the start of the sequence
            acquire: Connection is used for acquisition
            software: Connection is not an actual hardware connection. Used
                when a software trigger needs to be sent

        Returns:
            Connections that satisfy kwarg constraints

        Note:
            If connection condition provided, all other conditions are ignored.

        Raises:
            RuntimeError
                Connection is provided but not found
        """
        if connection is not None:
            # Check if connection is in connections.
            if connection in self.connections:
                return [connection]
            else:
                raise RuntimeError(f"{connection} not found in connections")
        else:
            satisfied_connections = []
            for connection in self.connections:
                if connection.satisfies_conditions(
                        connection=connection,
                        output_arg=output_arg,
                        output_interface=output_interface,
                        output_instrument=output_instrument,
                        output_channel=output_channel,
                        input_arg=input_arg,
                        input_interface=input_interface,
                        input_instrument=input_instrument,
                        input_channel=input_channel,
                        trigger=trigger,
                        trigger_start=trigger_start,
                        acquire=acquire,
                        software=software):
                    satisfied_connections.append(connection)

            return satisfied_connections

    def get_connection(self,
                       connection_label: str = None,
                       output_arg: str = None,
                       output_interface: InstrumentInterface = None,
                       output_instrument: Instrument = None,
                       output_channel: Union[Channel, str] = None,
                       input_arg: str = None,
                       input_interface: InstrumentInterface = None,
                       input_instrument: Instrument = None,
                       input_channel: Union[Channel, str] = None,
                       trigger: bool = None,
                       trigger_start: bool = None,
                       acquire: bool = None,
                       software: bool = None):
        """Get unique connection that satisfies conditions.

        Args:
            connection_label: label specifying specific connection.
                If provided, all other conditions are ignored.
            output_arg: string representation of output.

                * SingleConnection has form ``{instrument}.{channel}``
                * CombinedConnection is list of SingleConnection output_args,
                  which must have equal number of elements as underlying
                  connections. Can be combined with input_arg, in which
                  case the first element of output_arg and input_arg are
                  assumed to belong to the same underlying connection.

            output_interface: Connections must have output_interface object
            output_instrument: name of output instrument
            output_channel: either Channel or channel name
            input_arg: string representation of input.

                * SingleConnection has form ``{instrument}.{channel}``.
                * CombinedConnection is list of SingleConnection output_args,
                  which must have equal number of elements as underlying
                  connections. Can be combined with output_arg, in which
                  case the first element of output_arg and input_arg are
                  assumed to belong to the same underlying connection.

            input_interface: Connections must have input_interface object
            input_instrument: Connections must have input_instrument name
            input_channel: either Channel or channel name
            trigger: Connection is used for triggering
            trigger_start: Connection is used for triggering, but can only
                trigger at the start of the sequence
            acquire: Connection is used for acquisition
            software: Connection is not an actual hardware connection. Used
                when a software trigger needs to be sent

        Returns:
            Connection that satisfies kwarg constraints

        Note:
            If connection_label is provided, all other conditions are ignored.

        Raises:
            AssertionError
                ``connection_label`` is specified but not found
            AssertionError
                No unique connection is found
        """
        if connection_label is not None:
            try:
                return next(connection for connection in self.connections
                            if connection.label == connection_label)
            except StopIteration:
                raise StopIteration(f'Cannot find connection with label {connection_label}. '
                                    f'Allowed labels: {[connection.label for connection in self.connections]}')
        else:
            # Extract from conditions other than connection_label
            conditions = dict(output_arg=output_arg,
                              output_interface=output_interface,
                              output_instrument=output_instrument,
                              output_channel=output_channel,
                              input_arg=input_arg,
                              input_interface=input_interface,
                              input_instrument=input_instrument,
                              input_channel=input_channel,
                              trigger=trigger,
                              trigger_start=trigger_start,
                              acquire=acquire,
                              software=software)
            connections = self.get_connections(**conditions)
            filtered_conditions = {key: val for key, val in conditions.items()
                                   if val is not None}
            assert len(connections) == 1, \
                f"Found {len(connections)} connections instead of one satisfying " \
                f"{filtered_conditions}"
            return connections[0]

    def _set_primary_instrument(self, primary_instrument: str):
        """Sets primary instrument, updating ``is_primary`` in all interfaces.
        """
        for instrument_name, interface in self._interfaces.items():
            interface.is_primary(instrument_name == primary_instrument)

    def _get_interfaces_hierarchical(
            self, sorted_interfaces: List[InstrumentInterface] = []):
        """Sort interfaces by triggering order, from bottom to top.

        This sorting ensures that earlier instruments never trigger later ones.
        The primary instrument will therefore be one of the last elements.

        Args:
            sorted_interfaces: Sorted list of interfaces. Should start empty,
                and is filled recursively.

        Returns:
            Hierarchically sorted list of interfaces.

        Note:
            This function is recursive. It may fail after reaching the recursion
                limit

        Raises:
            RecursionError
                No hierarchy can be found. Occurs if for instance instruments
                are triggering each other.
        """

        # Set acquisition interface as first interface
        if not sorted_interfaces:
            if self.acquisition_interface is not None:
                sorted_interfaces = [self.acquisition_interface]
            else:
                sorted_interfaces = []

        # Find all interfaces that have not been sorted yet
        remaining_interfaces = {
            instrument: interface
            for instrument, interface in self._interfaces.items()
            if interface not in sorted_interfaces}

        # All interfaces are in sorted_interfaces. Finishing recursion
        if not remaining_interfaces:
            return sorted_interfaces

        for instrument, interface in remaining_interfaces.items():
            output_connections = self.get_connections(
                output_interface=interface)

            # Find instruments that have this instrument as an input
            input_instruments = {connection.input['instrument']
                                 for connection in output_connections
                                 if 'instrument' in connection.input}

            # Add interface to sorted interface if it does not trigger any of
            # the remaining interfaces
            if all(instrument not in remaining_interfaces
                   for instrument in input_instruments):
                sorted_interfaces.append(interface)

        # Ensure that we are not in an infinite loop
        if not any(interface in sorted_interfaces
                   for interface in remaining_interfaces.values()):
            raise RecursionError("Could not find hierarchy for instruments."
                                 " This likely means that instruments are "
                                 "triggering each other")

        # Go to next level in recursion
        return self._get_interfaces_hierarchical(sorted_interfaces)

    def get_pulse_connection(self,
                             pulse: Pulse,
                             interface: InstrumentInterface = None,
                             instrument: str = None,
                             **kwargs):
        """Get connection a given pulse should be targeted to

        If ``Pulse.connection_label`` is specified, it is used to determine
        the connection. Otherwise, conditions in
        ``Pulse.connection_requirements`` are used to determine connection.

        Args:
            pulse: Pulse for which to find connection
            interface (optional): Output instrument interface of pulse
            instrument (optional): Output instrument name of pulse
            **kwargs: Additional kwargs to specify connection

        Returns:
            Connection object for pulse

        Raises:
            AssertionError
                No unique connection can be found
        """
        if pulse.connection is not None:
           return pulse.connection

        connection_requirements = pulse.connection_requirements.copy()

        if interface is not None:
            connection_requirements['output_interface'] = interface
        elif instrument is not None:
            connection_requirements['output_instrument'] = instrument

        if pulse.connection_label is not None:
            connection = self.get_connection(
                connection_label=pulse.connection_label,
                **connection_requirements,
                **kwargs)
        else:
            connection = self.get_connection(**connection_requirements,
                                             **kwargs)
        return connection

    def _target_pulse(self,
                      pulse: Pulse):
        """Target pulse to corresponding connection and instrument interface.

        The connection is determined from either `Pulse.connection_label`,
        or if undefined, from `Pulse.connection_requirements`. At the
        connection targeting stage, and effects such as an amplitude scale are
        applied.

        Afterwards, the pulse is then directed to the connection's output and
        input interfaces.

        Args:
            pulse: pulse to be targeted

        Notes:
            * At each targeting stage, the pulse is copied such that any
              modifications don't affect the original pulse.
            * Often the instrument requires additional pulses, such as a
              triggering pulse. These pulses are also targeted by recursively
              calling this function.
            * During targeting, all the properties of pulses are fixed, meaning
              that they do not depend on other pulses anymore. By contrast,
              untargeted pulses can be dependent on other pulses, such as
              starting at the end of the previous pulse, even if the previous
              pulse is modified.

        """
        # Add pulse to acquisition instrument if it must be acquired
        if pulse.acquire:
            self.acquisition_interface.pulse_sequence.quick_add(
                pulse, connect=False, reset_duration=False, nest=True
            )

        if isinstance(pulse, MeasurementPulse):
            # Measurement pulses do not need to be output
            return

        # Get default output instrument
        connection = self.get_pulse_connection(pulse)

        # Return a list of pulses. The reason for not necessarily returing a
        # single pulse is that targeting by a CombinedConnection will target the
        # pulse to each of its connections it's composed of.
        # Copies pulse (multiple times if type is CombinedConnection)
        pulses = connection.target_pulse(pulse)
        if not isinstance(pulses, list):
            # Convert to list
            pulses = [pulses]

        for pulse in pulses:
            instrument = pulse.connection.output['instrument']
            interface = self._interfaces[instrument]

            # Copies pulse via PulseImplementation.target_pulse
            targeted_pulse = interface.get_pulse_implementation(
                pulse, connections=self.connections)

            assert targeted_pulse is not None, \
                f"Interface {interface} could not target pulse {pulse} using " \
                f"connection {connection}."

            # Copies pulse
            self.targeted_pulse_sequence.quick_add(
                targeted_pulse, connect=False, reset_duration=False, nest=True
            )

            # Do not copy pulse
<<<<<<< HEAD
            interface.pulse_sequence.quick_add(
                targeted_pulse, connect=False, reset_duration=False, copy=False, nest=True)
=======
            interface.pulse_sequence.quick_add(targeted_pulse, connect=False,
                                               reset_duration=False, copy=False)
>>>>>>> 6838e228

            # Also add pulse to input interface pulse sequence
            input_interface = self._interfaces[
                pulse.connection.input['instrument']]
            # Do not copy pulse
            input_interface.input_pulse_sequence.quick_add(
                targeted_pulse, connect=False, reset_duration=False, copy=False, nest=True
            )

    def _target_pulse_sequence(self,
                               pulse_sequence: PulseSequence):
        """Targets a pulse sequence.

        For each of the pulses, it finds the instrument that can output it,
        and adds the pulse to its respective interface. It also takes care of
        any additional necessities, such as additional triggering pulses.

        if `Layout.store_pulse_sequence_folder` is defined, the pulse
        sequence is also stored as a .pickle file.

        Args:
            pulse_sequence: Untargeted pulse sequence that is to be targeted.

        Notes:
            * If a measurement is running, all instruments are stopped
            * The original pulse sequence and pulses remain unmodified
        """
        logger.info(f'Targeting {pulse_sequence}')

        if pulse_sequence.duration > self.maximum_pulse_sequence_duration:
            raise RuntimeError(
                f'Pulse sequence duration {pulse_sequence.duration} exceeds '
                f'maximum duration {self.maximum_pulse_sequence_duration}. '
                f'Please change layout.maximum_pulse_sequence_duration'
            )

        if self.active():
            self.stop()

        # Create a copy of the pulse sequence
        try:
            # Temporarily set all _connected_to_config to False such that
            # copying the pulse sequence won't attach the copied pulses to the
            # config.
            _connected_to_config_list = []
            for pulse in pulse_sequence.pulses:
                _connected_to_config_list.append(pulse._connected_to_config)
                pulse._connected_to_config = False

            # Copy the pulse sequence
            self._pulse_sequence = copy(pulse_sequence)
        finally:
            # Restore original pulse._connected_to_config values
            for pulse, _connected_to_config in zip(pulse_sequence.pulses,
                                                   _connected_to_config_list):
                pulse._connected_to_config = _connected_to_config

        # Copy untargeted pulse sequence so none of its attributes are modified
        self.targeted_pulse_sequence = PulseSequence()
        # Adopt the same structure as the target pulse sequence, including any
        # nested pulse sequences
        self.targeted_pulse_sequence.clone_skeleton(pulse_sequence)

        # Clear pulses sequences of all instruments
        for interface in self._interfaces.values():
            logger.debug(f'Initializing interface {interface.name}')
            interface.initialize()

            # Clone the structure of the target pulse sequence. This includes
            # fixing the duration of pulse sequence and any nested pulse sequences
            interface.pulse_sequence.clone_skeleton(pulse_sequence)
            interface.input_pulse_sequence.clone_skeleton(pulse_sequence)

        # Add pulses in pulse_sequence to pulse_sequences of instruments
        for pulse in self.pulse_sequence:
            self._target_pulse(pulse)

        # Setup each of the instruments hierarchically using its pulse_sequence
        # The ordering is because instruments might need final pulses from
        # triggering instruments (e.g. triggering pulses that can only be
        # defined once all other pulses have been given)
        for interface in self._get_interfaces_hierarchical():
            if interface.pulse_sequence or interface == self.acquisition_interface:
                additional_pulses = interface.get_additional_pulses(
                    connections=self.connections)
                for pulse in additional_pulses:
                    self._target_pulse(pulse)


        # Finish setting up the pulse sequences
        self.targeted_pulse_sequence.finish_quick_add()
        for interface in self._interfaces.values():
            # Finish adding pulses, which performs final steps such as sorting
            # and checking for overlaps
            interface.pulse_sequence.finish_quick_add()
            interface.input_pulse_sequence.finish_quick_add()

        # Store pulse sequence
        if self.store_pulse_sequences_folder:
            try:
                self._pulse_sequences_folder_io.base_location = \
                    self.store_pulse_sequences_folder
                location = FormatLocation()(self._pulse_sequences_folder_io,
                                            {"name": 'pulse_sequence'})
                location += '.pickle'

                filepath = self._pulse_sequences_folder_io.to_path(location)

                os.makedirs(os.path.dirname(filepath), exist_ok=True)

                logger.debug(f'Storing pulse sequence to {filepath}')
                with open(filepath, 'wb') as f:
                    dill.dump(self._pulse_sequence, f)
            except:
                logger.exception(f'Could not save pulse sequence.')

    def update_flags(self,
                     new_flags: Dict[str, Dict[str, Any]]):
        """Updates existing interface ``Layout.flags`` with new flags.

        Flags are instructions sent to interfaces, usually from other
        interfaces, to modify the usual operations.
        Examples are ``skip_start``, ``setup`` kwargs, etc.

        Args:
            new_flags: {instrument: {flag: val}} dict

        See Also:
            `Layout.setup` for information on allowed flags.
        """
        if 'skip_start' in new_flags and new_flags['skip_start'] not in self.flags['skip_start']:
            self.flags['skip_start'].append(new_flags['skip_start'])

        if 'post_start_actions' in new_flags:
            self.flags['post_start_actions'] += new_flags['post_start_actions']

        if 'start_last' in new_flags and new_flags['start_last'] not in self.flags['start_last']:
            self.flags['start_last'].append(new_flags['start_last'])

        if 'setup' in new_flags:
            for instrument_name, new_instrument_flags in new_flags['setup'].items():
                instrument_flags = self.flags['setup'].get(instrument_name, {})
                for flag, val in new_instrument_flags.items():
                    if flag not in instrument_flags:
                        # New instrument flag is not yet in existing flags,
                        # add it to the existing flags
                        instrument_flags[flag] = val
                    elif type(val) is dict:
                        # New instrument flag is already in existing flags,
                        # but the value is a dict. Update existing flag dict with
                        #  new dict
                        instrument_flags[flag].update(val)
                    elif not instrument_flags[flag] == val:
                        raise RuntimeError(
                            f"Instrument {instrument_name} flag {flag} already "
                            f"exists, but val {val} does not match existing "
                            f"val {instrument_flags[flag]}")
                    else:
                        # Instrument Flag exists, and values match
                        pass
                # Set dict since it may not have existed previously
                self.flags['setup'][instrument_name] = instrument_flags

    def setup(self,
              samples: int = None,
              repeat: bool = True,
              ignore: List[str] = [],
              **kwargs):
        """Sets up all the instruments after having targeted a pulse sequence.

        Instruments are setup through their respective interfaces, and only
        the instruments that have a pulse sequence are setup.
        The interface setup order is by hierarchy, i.e. instruments that trigger
        other instruments are never setup before the triggered instruments.
        Any flags, such as to skip starting an instrument, are also collected
        and applied at this stage.

        Interfaces can return a dict of flags. The following flags are accepted:

        * setup (dict): key (instrument_name) value setup_flags.
          When the interface with instrument_name (key) is setup, the
          setup flags (value) will be passed along.
        * skip_start (str): instrument name that should be skipped when
          calling `Layout.start`.
        * post_start_actions (list(callable)): callables to perform after all
          interfaces are started.
        * start_last (interface) interface that should be started after others.

        Args:
            samples: Number of samples (by default uses previous value)
            repeat: Whether to repeat pulse sequence indefinitely or stop at end
            ignore: Interfaces to skip during setup
            **kwargs: additional kwargs sent to all interfaces being setup.
        """

        logger.info(f'Layout setup with {samples} samples '
                    f'{f"and kwargs: {kwargs}" if kwargs else ""}')

        if not self.pulse_sequence:
            raise RuntimeError("Cannot setup with an empty PulseSequence.")

        if self.active():
            self.stop(ignore=ignore)

        # Initialize with empty flags, used for instructions between interfaces
        self.flags = {'setup': {},
                      'skip_start': [],
                      'post_start_actions': [],
                      'start_last': [],
                      'auto_stop': None}

        if samples is not None:
            self.samples(samples)

        if self.acquisition_interface is not None:
            self.acquisition_interface.acquisition_channels(
                [ch_name for ch_name, _ in self.acquisition_channels()])


        for interface in self._get_interfaces_hierarchical():
            if interface.pulse_sequence and interface.instrument_name() not in ignore:
                # Get existing setup flags (if any)
                setup_flags = self.flags['setup'].get(interface.instrument_name(), {})
                if setup_flags:
                    logger.debug(f'{interface.name} setup flags: {setup_flags}')

                input_connections = self.get_connections(input_interface=interface)
                output_connections = self.get_connections(output_interface=interface)

                with self.timings.record(f'setup.{interface.name}'):
                    flags = interface.setup(samples=self.samples(),
                                            input_connections=input_connections,
                                            output_connections=output_connections,
                                            repeat=repeat,
                                            **setup_flags, **kwargs)

                if flags:
                    logger.debug(f'Received flags {flags} from interface {interface}')
                    self.update_flags(flags)

        if self.flags['auto_stop'] is None:
            # auto_stop flag hasn't been specified.
            # Set to True if the pulse sequence doesn't repeat, False otherwise
            self.flags['auto_stop'] = not repeat

        # Create acquisition shapes
        trace_shapes = self.pulse_sequence.get_trace_shapes(
            sample_rate=self.sample_rate, samples=self.samples())
        self.acquisition_shapes = {}
        output_labels = [output[1] for output in self.acquisition_channels()]
        for pulse_name, shape in trace_shapes.items():
            self.acquisition_shapes[pulse_name] = {
                label: shape for label in output_labels}

    def start(self, auto_stop: Union[bool, float] = False,
              ignore: List[str] = ()):
        """Starts all the instruments except the acquisition instrument.

        The interface start order is by hierarchy, i.e. instruments that trigger
        other instruments are never setup before the triggered instruments.

        Args:
            auto_stop: Call stop after specified duration.
                If not specified, uses value from flags (default is False).
                If set to True, waits 3 times the pulse sequence duration
                If set to a value, waits for that amount of seconds.
            ignore: List of instrument names not to start

        Note:
            Does not start instruments that have the flag ``skip_start``
        """
        self.active(True)

        t0 = time.perf_counter()

        for interface in self._get_interfaces_hierarchical():
            if interface == self.acquisition_interface:
                continue
            elif interface.instrument_name() in self.flags['skip_start']:
                logger.info(f'Skipping starting {interface.name} (flag skip_start)')
                continue
            elif interface.instrument_name() in ignore:
                logger.info(f'Skipping starting {interface.name} (name in ignore list)')
            elif interface.instrument_name() in self.flags['start_last']:
                logger.info(f'Delaying starting {interface.name} (flag start_last)')
                continue
            elif interface.pulse_sequence:
                with self.timings.record(f'start.{interface.name}'):
                    interface.start()
                    logger.debug(f'{interface} started')
            else:
                logger.debug(f'Skipping starting {interface} (no pulse sequence)')

        for interface in self.flags['start_last']:
            with self.timings.record(f'start.{interface.name}'):
                interface.start()
                logger.debug(f'Started {interface} after others (flag start_last)')

        self.timings.record('start.combined', time.perf_counter() - t0)

        for action in self.flags['post_start_actions']:
            action()
            logger.debug(f'Called post_start_action {action}')

        logger.debug('Layout started')

        if auto_stop is None:
            auto_stop = self.flags['auto_stop']

        if auto_stop is not False:
            if auto_stop is True:
                # Wait for three times the duration of the pulse sequence, then stop instruments
                time.sleep(self.pulse_sequence.duration * 3)
            elif isinstance(auto_stop, (int, float)):
                # Wait for duration specified in auto_stop
                time.sleep(auto_stop)
            else:
                raise SyntaxError('auto_stop must be either True or a number')

            self.stop()

    def stop(self, ignore: List[str] = []):
        """Stops all instruments."""

        t0 = time.perf_counter()

        for interface in self._get_interfaces_hierarchical():
            if interface.instrument_name() not in ignore:
                with self.timings.record(f'stop.{interface.name}'):
                    interface.stop()
                    logger.debug(f'{interface} stopped')
        self.active(False)
        logger.debug('Layout stopped')

        self.timings.record('stop.combined', time.perf_counter() - t0)

    def acquisition(self,
                    stop: bool = True,
                    save_traces: bool = False) -> Dict[str, Dict[str, np.ndarray]]:
        """Performs an acquisition.

        By default this includes starting and stopping of all the instruments.

        Args:
            stop: Whether to stop instruments after finishing
                measurements (True by default)
            save_traces: Whether to save unsegmented acquisition traces

        Returns:
            Dictionary of the form
                {pulse.full_name: {acquisition_label: acquisition_signal}.

        Note:
            Stops all instruments if an error occurs during acquisition.

        See Also:
            `Layout.save_traces`
        """
        if self.is_acquiring():
            raise RuntimeError('Layout is already acquiring data. Exiting...')
        self.is_acquiring = True

        try:
            logger.info(f'Performing acquisition, '
                        f'{"stop" if stop else "continue"} when finished')
            if not self.active():
                self.start()

            assert self.acquisition_interface.pulse_sequence, \
                "None of the pulses have acquire=True, nothing to acquire"

            # Obtain traces from acquisition interface as dict
            with self.timings.record('acquisition'):
                pulse_traces = self.acquisition_interface.acquisition()

            if stop:
                self.stop()

            # current output is pulse_traces[pulse_name][acquisition_channel]
            # needs to be converted to data[pulse_name][output_label]
            # where output_label is taken from self.acquisition_channels()
            data = {}
            for pulse, channel_traces in pulse_traces.items():
                data[pulse] = {}
                for channel, trace in channel_traces.items():
                    output_label = next(item[1] for item in self.acquisition_channels()
                                        if item[0] == channel)
                    data[pulse][output_label] = trace

            if save_traces:
                self.save_traces()
        except:
            # If any error occurs, stop all instruments
            self.stop()
            raise
        finally:
            self.is_acquiring = False

        return data

    def initialize_trace_file(self,
                              name: str,
                              folder: str = None,
                              channels: List[str] = None,
                              precision: Union[int, None] = 3,
                              compression: int = 4):
        """Initialize an HDF5 file for saving traces

        Args:
            name: Name of trace file.
            folder: Folder path for trace file. If not set, the folder of the
                active loop dataset is used, with subfolder 'traces'.
            channels: List of channel labels to acquire. The channel labels must
                be defined as the second arg of an element in
                ``Layout.acquisition_channels``
            precision: Number of digits after the decimal points to retain.
                Set to 0 for lossless compression
            compression_level: gzip compression level, min=0, max=9

        Raises:
            AssertionError if folder is not provided and no active dataset
        """
        if channels is None:
            channels = self.save_trace_channels()

        active_measurement = qc.active_measurement()
        assert active_measurement is not None, "No active loop found for saving traces"

        if folder is None:
            dataset = qc.active_dataset()
            assert dataset is not None, "No dataset found to save traces to. " \
                                        "Set add_to_dataset=False to save to " \
                                        "separate folder."
            dataset_path = Path(dataset.io.to_path(dataset.location))
            folder = dataset_path / 'traces'
            folder.mkdir(parents=True, exist_ok=True)
        # Create new hdf5 file
        filepath = os.path.join(folder, f'{name}.hdf5')
        assert not os.path.exists(filepath), f"Trace file already exists: {filepath}"
        file = h5py.File(filepath, 'w')

        # Save metadata to traces file
        file.attrs['sample_rate'] = self.sample_rate
        file.attrs['samples'] = self.samples()
        file.attrs['capture_full_trace'] = self.acquisition_interface.capture_full_trace()
        HDF5Format.write_dict_to_hdf5(
            {'pulse_sequence': self.pulse_sequence.snapshot()}, file)
        HDF5Format.write_dict_to_hdf5(
            {'pulse_shapes': self.pulse_sequence.get_trace_shapes(
                sample_rate=self.sample_rate, samples=self.samples())}, file)

        # Create traces group and initialize arrays
        file.create_group('traces')
        data_shape = active_measurement.loop_shape
        if isinstance(data_shape, dict):
            # Measurement is a loop consisting whose loop_shape is a dict.
            # Extract shape using actions indices
            data_shape = data_shape[active_measurement.action_indices]
        # Data is saved in chunks, which is one acquisition
        data_shape += (self.samples(), self.acquisition_interface.points_per_trace())
        for channel in channels:
            file['traces'].create_dataset(name=channel, shape=data_shape,
                                          dtype=float, scaleoffset=precision,
                                          chunks=True, compression='gzip',
                                          compression_opts=compression)
        file.flush()
        return file

    def save_traces(self,
                    name: str = None,
                    folder: str = None,
                    channels: str = None,
                    precision: Union[int, None] = 3,
                    compression: int = 4):
        """Save traces to an HDF5 file.

        The HDF5 file contains a group 'traces', which contains a dataset for
        each channel. These datasets can be massive depending on the size of the
        loop, but shouldn't be an issue since HDF5 can save/load portions of the
        dataset.

        Args:
            name: Name of trace file.
                If not set, the name of the current loop parameter is used
            folder: Folder path for trace file. If not set, the folder of the
                active loop dataset is used, with subfolder 'traces'.
            channels: List of channel labels to acquire. The channel labels must
                be defined as the second arg of an element in
                ``Layout.acquisition_channels``"""
        if channels is None:
            channels = self.save_trace_channels()

        active_measurement = qc.active_measurement()
        assert active_measurement is not None, "No active loop found for saving traces"

        with self.timings.record('save_traces'):
            # Create unique action traces name
            if name is None:  # Set name to current loop action
                active_action = active_measurement.active_action
                action_indices = active_measurement.action_indices
                action_indices_str = '_'.join(map(str, action_indices))
                name = f"{active_action.name}_{action_indices_str}"

            if name in self.trace_files:  # Use existing trace file
                trace_file = self.trace_files[name]
            else:  # Create new trace file
                trace_file = self.initialize_trace_file(name=name, folder=folder)
                self.trace_files[name] = trace_file

            traces = self.acquisition_interface.traces
            for channel in channels:
                # Get corresponding acquisition output channel name (chA etc.)
                ch = next(ch_pair[0] for ch_pair in self.acquisition_channels()
                          if ch_pair[1] == channel)
                trace_file['traces'][channel][active_measurement.loop_indices] = traces[ch]
            trace_file.attrs['final_loop_indices'] = active_measurement.loop_indices

        return trace_file

    def plot_traces(self, channel_filter=None, **plot_kwargs):
        traces_channels = self.acquisition_interface.traces
        # TODO add check if no traces have been acquired

        # Map traces to the channel labels
        channel_mappings = dict(self.acquisition_channels())
        traces = {channel_mappings[ch]: trace_arr
                  for ch, trace_arr in traces_channels.items()
                 }
        trace_shape = next(iter(traces.values())).shape

        # Optionally filter outputs
        if channel_filter:
            if isinstance(channel_filter, str):
                channel_filter = [channel_filter]
            traces = {key: val for key, val in traces.items()
                     if any(name in key for name in channel_filter)}

        t_list = np.arange(trace_shape[1]) / self.sample_rate()
        if not self.acquisition_interface.capture_full_trace():
            t_list += min(self.acquisition_interface.pulse_sequence.t_start_list)
        t_list *= 1e3  # Convert to ms
        sample_list = np.arange(trace_shape[0], dtype=float)

        plot = MatPlot(subplots=len(traces), **plot_kwargs)
        for k, (ax, (channel, traces_arr)) in enumerate(zip(plot, traces.items())):
                if traces_arr.shape[0] == 1:
                    ax.add(traces_arr[0], x=t_list)
                    ax.set_ylabel('Amplitude (V)')
                else:
                    ax.add(traces_arr, x=t_list, y=sample_list)
                ax.set_ylabel('Sample number')
                ax.set_xlabel('Time (ms)')
                ax.set_title(channel)

        plot.tight_layout()

        return plot

    def close_trace_files(self) -> None:
        """Close all opened HDF5 trace files.

         See also:
             Layout.save_traces
        """
        for trace_file in self.trace_files.values():
            trace_file.close()
        self.trace_files.clear()<|MERGE_RESOLUTION|>--- conflicted
+++ resolved
@@ -1127,13 +1127,9 @@
             )
 
             # Do not copy pulse
-<<<<<<< HEAD
             interface.pulse_sequence.quick_add(
-                targeted_pulse, connect=False, reset_duration=False, copy=False, nest=True)
-=======
-            interface.pulse_sequence.quick_add(targeted_pulse, connect=False,
-                                               reset_duration=False, copy=False)
->>>>>>> 6838e228
+                targeted_pulse, connect=False, reset_duration=False, copy=False, nest=True
+            )
 
             # Also add pulse to input interface pulse sequence
             input_interface = self._interfaces[
