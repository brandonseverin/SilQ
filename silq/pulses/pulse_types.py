--- conflicted
+++ resolved
@@ -867,10 +867,7 @@
         phases: list or 2D list (if 'multi_sine') of Pulse phases
         power: Pulse power
         final_delay: For possible correction of waveform cut-off in the end due to triggering.
-<<<<<<< HEAD
-=======
         offset: DC offset (e.g. plunge pulse) of SingleWaveform pulse
->>>>>>> 3ff627be
         frequency_sideband: Mixer sideband frequency (off by default).
         sideband_mode: Sideband frequency to apply. This feature must
             be existent in interface. Not used if not set.
@@ -892,10 +889,7 @@
                  phases: List[float] = None,
                  power: float = None,
                  durations: List[float] = None,
-<<<<<<< HEAD
-=======
                  offset: float = None,
->>>>>>> 3ff627be
                  frequency_sideband: float = None,
                  sideband_mode: float = None,
                  phase_reference: str = None,
@@ -934,20 +928,13 @@
                                                                       'absolute'))
         self.final_delay = Parameter(initial_value=final_delay, unit='s',
                                      set_cmd=None, vals=vals.Numbers())
-<<<<<<< HEAD
-=======
         self.offset = Parameter(initial_value=offset, unit='V',
                                 set_cmd=None, vals=vals.Numbers())
->>>>>>> 3ff627be
 
         self._connect_parameters_to_config(
             ['pulse_type', 'AM_type', 'power', 'amplitudes', 'frequencies',
              'start_frequencies', 'frequency_rate', 'decay', 'phases', 'durations',
-<<<<<<< HEAD
-             'frequency_sideband', 'sideband_mode', 'phase_reference', 'final_delay'])
-=======
              'frequency_sideband', 'sideband_mode', 'phase_reference', 'final_delay', 'offset'])
->>>>>>> 3ff627be
 
         if self.pulse_type is None:
             self.pulse_type = 'sine'
@@ -959,11 +946,8 @@
             self.phase_reference = 'relative'
         if self.final_delay is None:
             self.final_delay = 2e-6
-<<<<<<< HEAD
-=======
         if self.offset is None:
             self.offset = 0
->>>>>>> 3ff627be
         if self.pulse_type == 'ramp_lin' or self.pulse_type == 'ramp_expsat':
             self.frequencies = self.start_frequencies
 
@@ -1002,10 +986,7 @@
                                   f'{self.sideband_mode}'
             properties_str += f', t_start={self.t_start}'
             properties_str += f', full_duration={self.duration}'
-<<<<<<< HEAD
-=======
             properties_str += f', offset={self.offset} V'
->>>>>>> 3ff627be
         except:
             pass
 
@@ -1040,11 +1021,7 @@
                                  f' frequencies, durations and phases.'
 
         if isinstance(t, collections.Iterable):
-<<<<<<< HEAD
-            waveform = np.zeros(len(t))
-=======
             waveform = np.zeros(len(t)) + self.offset
->>>>>>> 3ff627be
             for idx, (amplitude, frequency, duration, phase) in enumerate(
                     zip(self.amplitudes, self.frequencies, self.durations, self.phases)):
                 idx_list = [sum(self.durations[:idx]) <= t_id <= sum(self.durations[:idx + 1])
@@ -1052,22 +1029,14 @@
 
                 if self.pulse_type == 'sine':
                     if self.AM_type == 'square':
-<<<<<<< HEAD
-                        waveform[idx_list] = amplitude * np.sin(
-=======
                         waveform[idx_list] += amplitude * np.sin(
->>>>>>> 3ff627be
                             2 * np.pi * (frequency * t[idx_list] +
                                          phase / 360))
                     elif self.AM_type == 'gauss':
                         t_start = sum(self.durations[:idx])
                         t_end = sum(self.durations[:idx + 1])
                         peak_t = (t_start + t_end) / 2
-<<<<<<< HEAD
-                        waveform[idx_list] = amplitude * np.exp(
-=======
                         waveform[idx_list] += amplitude * np.exp(
->>>>>>> 3ff627be
                             -8 * (t[idx_list] - peak_t) ** 2 / (duration ** 2)) * np.sin(
                             2 * np.pi * (frequency * t[idx_list] + phase / 360))
 
@@ -1077,50 +1046,30 @@
                                                                         phi / 360))
 
                 elif self.pulse_type == 'ramp_lin':
-<<<<<<< HEAD
-                    waveform[idx_list] = amplitude * np.sin(2 * np.pi * (
-=======
                     waveform[idx_list] += amplitude * np.sin(2 * np.pi * (
->>>>>>> 3ff627be
                             frequency * t[idx_list] + self.frequency_rate * np.power(
                         t[idx_list], 2) / 2 + phase / 360))
 
                 elif self.pulse_type == 'ramp_expsat':
-<<<<<<< HEAD
-                    waveform[idx_list] = amplitude * np.sin(2 * np.pi * (
-=======
                     waveform[idx_list] += amplitude * np.sin(2 * np.pi * (
->>>>>>> 3ff627be
                             frequency * t[idx_list] + self.frequency_rate * np.exp(
                         -t[idx_list] / self.decay) + phase / 360))
                 else:
                     raise ValueError('Pulse type is not set or not available.')
         else:
-<<<<<<< HEAD
-            waveform = 0
-=======
             waveform = self.offset
->>>>>>> 3ff627be
             for idx, (amplitude, frequency, duration, phase) in enumerate(
                     zip(self.amplitudes, self.frequencies, self.durations, self.phases)):
                 if sum(self.durations[:idx]) <= t <= sum(self.durations[:idx + 1]):
 
                     if self.pulse_type == 'sine':
                         if self.AM_type == 'square':
-<<<<<<< HEAD
-                            waveform = amplitude * np.sin(2 * np.pi * (frequency * t + phase / 360))
-=======
                             waveform += amplitude * np.sin(2 * np.pi * (frequency * t + phase / 360))
->>>>>>> 3ff627be
                         elif self.AM_type == 'gauss':
                             t_start = sum(self.durations[:idx])
                             t_end = sum(self.durations[:idx + 1])
                             peak_t = (t_start + t_end) / 2
-<<<<<<< HEAD
-                            waveform = amplitude * np.exp(
-=======
                             waveform += amplitude * np.exp(
->>>>>>> 3ff627be
                                 -8 * (t - peak_t) ** 2 / (duration ** 2)) * np.sin(
                                 2 * np.pi * (frequency * t + phase / 360))
 
@@ -1129,19 +1078,11 @@
                             waveform += amp * np.sin(2 * np.pi * (freq * t + phi / 360))
 
                     elif self.pulse_type == 'ramp_lin':
-<<<<<<< HEAD
-                        waveform = amplitude * np.sin(
-                            2 * np.pi * (frequency * t + self.frequency_rate * t / 2 + phase / 360))
-
-                    elif self.pulse_type == 'ramp_expsat':
-                        waveform = amplitude * np.sin(2 * np.pi * (
-=======
                         waveform += amplitude * np.sin(
                             2 * np.pi * (frequency * t + self.frequency_rate * t / 2 + phase / 360))
 
                     elif self.pulse_type == 'ramp_expsat':
                         waveform += amplitude * np.sin(2 * np.pi * (
->>>>>>> 3ff627be
                                 frequency * t + self.frequency_rate * np.exp(-t / self.decay) +
                                 phase / 360))
                     else:
