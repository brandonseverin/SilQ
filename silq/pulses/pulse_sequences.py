--- conflicted
+++ resolved
@@ -1116,13 +1116,8 @@
             'stage_pulse': DCPulse('empty'),
             'NMR_pulse': SinePulse('NMR'),
             'NMR_pulses': ['NMR_pulse'],
-<<<<<<< HEAD
-            'post_pulse': DCPulse('read'),
-            'intermediate_pulses' : [],
-=======
             'post_pulse': DCPulse('read', acquire=True),
             'intermediate_pulses': [],
->>>>>>> 180277ac
             'pre_delay': 5e-3,
             'inter_delay': 1e-3,
             'post_delay': 2e-3}
