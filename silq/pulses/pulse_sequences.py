--- conflicted
+++ resolved
@@ -1,14 +1,10 @@
 from functools import partial
 import numpy as np
 import logging
-<<<<<<< HEAD
-from collections import Iterable
+from collections import Iterable, Sequence
 from pathlib import Path
 from copy import deepcopy
 
-=======
-from collections import Iterable, Sequence
->>>>>>> 3c015f46
 from .pulse_modules import PulseSequence
 from .pulse_types import DCPulse, SinePulse, FrequencyRampPulse, Pulse
 from silq.tools.circuit_tools import convert_circuit, load_circuits
